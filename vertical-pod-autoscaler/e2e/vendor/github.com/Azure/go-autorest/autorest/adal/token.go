package adal

// Copyright 2017 Microsoft Corporation
//
//  Licensed under the Apache License, Version 2.0 (the "License");
//  you may not use this file except in compliance with the License.
//  You may obtain a copy of the License at
//
//      http://www.apache.org/licenses/LICENSE-2.0
//
//  Unless required by applicable law or agreed to in writing, software
//  distributed under the License is distributed on an "AS IS" BASIS,
//  WITHOUT WARRANTIES OR CONDITIONS OF ANY KIND, either express or implied.
//  See the License for the specific language governing permissions and
//  limitations under the License.

import (
	"context"
	"crypto/rand"
	"crypto/rsa"
	"crypto/sha1"
	"crypto/x509"
	"encoding/base64"
	"encoding/json"
	"errors"
	"fmt"
	"io"
	"io/ioutil"
	"math"
	"net/http"
	"net/url"
	"os"
	"strconv"
	"strings"
	"sync"
	"time"

	"github.com/Azure/go-autorest/autorest/date"
	"github.com/Azure/go-autorest/logger"
<<<<<<< HEAD
	"github.com/form3tech-oss/jwt-go"
=======
	"github.com/golang-jwt/jwt/v4"
>>>>>>> e8d3e9b1
)

const (
	defaultRefresh = 5 * time.Minute

	// OAuthGrantTypeDeviceCode is the "grant_type" identifier used in device flow
	OAuthGrantTypeDeviceCode = "device_code"

	// OAuthGrantTypeClientCredentials is the "grant_type" identifier used in credential flows
	OAuthGrantTypeClientCredentials = "client_credentials"

	// OAuthGrantTypeUserPass is the "grant_type" identifier used in username and password auth flows
	OAuthGrantTypeUserPass = "password"

	// OAuthGrantTypeRefreshToken is the "grant_type" identifier used in refresh token flows
	OAuthGrantTypeRefreshToken = "refresh_token"

	// OAuthGrantTypeAuthorizationCode is the "grant_type" identifier used in authorization code flows
	OAuthGrantTypeAuthorizationCode = "authorization_code"

	// metadataHeader is the header required by MSI extension
	metadataHeader = "Metadata"

	// msiEndpoint is the well known endpoint for getting MSI authentications tokens
	msiEndpoint = "http://169.254.169.254/metadata/identity/oauth2/token"

	// the API version to use for the MSI endpoint
	msiAPIVersion = "2018-02-01"

	// the default number of attempts to refresh an MSI authentication token
	defaultMaxMSIRefreshAttempts = 5

	// asMSIEndpointEnv is the environment variable used to store the endpoint on App Service and Functions
	msiEndpointEnv = "MSI_ENDPOINT"

	// asMSISecretEnv is the environment variable used to store the request secret on App Service and Functions
	msiSecretEnv = "MSI_SECRET"

	// the API version to use for the legacy App Service MSI endpoint
	appServiceAPIVersion2017 = "2017-09-01"

	// secret header used when authenticating against app service MSI endpoint
	secretHeader = "Secret"

	// the format for expires_on in UTC with AM/PM
	expiresOnDateFormatPM = "1/2/2006 15:04:05 PM +00:00"

	// the format for expires_on in UTC without AM/PM
	expiresOnDateFormat = "1/2/2006 15:04:05 +00:00"
)

// OAuthTokenProvider is an interface which should be implemented by an access token retriever
type OAuthTokenProvider interface {
	OAuthToken() string
}

// MultitenantOAuthTokenProvider provides tokens used for multi-tenant authorization.
type MultitenantOAuthTokenProvider interface {
	PrimaryOAuthToken() string
	AuxiliaryOAuthTokens() []string
}

// TokenRefreshError is an interface used by errors returned during token refresh.
type TokenRefreshError interface {
	error
	Response() *http.Response
}

// Refresher is an interface for token refresh functionality
type Refresher interface {
	Refresh() error
	RefreshExchange(resource string) error
	EnsureFresh() error
}

// RefresherWithContext is an interface for token refresh functionality
type RefresherWithContext interface {
	RefreshWithContext(ctx context.Context) error
	RefreshExchangeWithContext(ctx context.Context, resource string) error
	EnsureFreshWithContext(ctx context.Context) error
}

// TokenRefreshCallback is the type representing callbacks that will be called after
// a successful token refresh
type TokenRefreshCallback func(Token) error

// TokenRefresh is a type representing a custom callback to refresh a token
type TokenRefresh func(ctx context.Context, resource string) (*Token, error)

// Token encapsulates the access token used to authorize Azure requests.
// https://docs.microsoft.com/en-us/azure/active-directory/develop/v1-oauth2-client-creds-grant-flow#service-to-service-access-token-response
type Token struct {
	AccessToken  string `json:"access_token"`
	RefreshToken string `json:"refresh_token"`

	ExpiresIn json.Number `json:"expires_in"`
	ExpiresOn json.Number `json:"expires_on"`
	NotBefore json.Number `json:"not_before"`

	Resource string `json:"resource"`
	Type     string `json:"token_type"`
}

func newToken() Token {
	return Token{
		ExpiresIn: "0",
		ExpiresOn: "0",
		NotBefore: "0",
	}
}

// IsZero returns true if the token object is zero-initialized.
func (t Token) IsZero() bool {
	return t == Token{}
}

// Expires returns the time.Time when the Token expires.
func (t Token) Expires() time.Time {
	s, err := t.ExpiresOn.Float64()
	if err != nil {
		s = -3600
	}

	expiration := date.NewUnixTimeFromSeconds(s)

	return time.Time(expiration).UTC()
}

// IsExpired returns true if the Token is expired, false otherwise.
func (t Token) IsExpired() bool {
	return t.WillExpireIn(0)
}

// WillExpireIn returns true if the Token will expire after the passed time.Duration interval
// from now, false otherwise.
func (t Token) WillExpireIn(d time.Duration) bool {
	return !t.Expires().After(time.Now().Add(d))
}

//OAuthToken return the current access token
func (t *Token) OAuthToken() string {
	return t.AccessToken
}

// ServicePrincipalSecret is an interface that allows various secret mechanism to fill the form
// that is submitted when acquiring an oAuth token.
type ServicePrincipalSecret interface {
	SetAuthenticationValues(spt *ServicePrincipalToken, values *url.Values) error
}

// ServicePrincipalNoSecret represents a secret type that contains no secret
// meaning it is not valid for fetching a fresh token. This is used by Manual
type ServicePrincipalNoSecret struct {
}

// SetAuthenticationValues is a method of the interface ServicePrincipalSecret
// It only returns an error for the ServicePrincipalNoSecret type
func (noSecret *ServicePrincipalNoSecret) SetAuthenticationValues(spt *ServicePrincipalToken, v *url.Values) error {
	return fmt.Errorf("Manually created ServicePrincipalToken does not contain secret material to retrieve a new access token")
}

// MarshalJSON implements the json.Marshaler interface.
func (noSecret ServicePrincipalNoSecret) MarshalJSON() ([]byte, error) {
	type tokenType struct {
		Type string `json:"type"`
	}
	return json.Marshal(tokenType{
		Type: "ServicePrincipalNoSecret",
	})
}

// ServicePrincipalTokenSecret implements ServicePrincipalSecret for client_secret type authorization.
type ServicePrincipalTokenSecret struct {
	ClientSecret string `json:"value"`
}

// SetAuthenticationValues is a method of the interface ServicePrincipalSecret.
// It will populate the form submitted during oAuth Token Acquisition using the client_secret.
func (tokenSecret *ServicePrincipalTokenSecret) SetAuthenticationValues(spt *ServicePrincipalToken, v *url.Values) error {
	v.Set("client_secret", tokenSecret.ClientSecret)
	return nil
}

// MarshalJSON implements the json.Marshaler interface.
func (tokenSecret ServicePrincipalTokenSecret) MarshalJSON() ([]byte, error) {
	type tokenType struct {
		Type  string `json:"type"`
		Value string `json:"value"`
	}
	return json.Marshal(tokenType{
		Type:  "ServicePrincipalTokenSecret",
		Value: tokenSecret.ClientSecret,
	})
}

// ServicePrincipalCertificateSecret implements ServicePrincipalSecret for generic RSA cert auth with signed JWTs.
type ServicePrincipalCertificateSecret struct {
	Certificate *x509.Certificate
	PrivateKey  *rsa.PrivateKey
}

// SignJwt returns the JWT signed with the certificate's private key.
func (secret *ServicePrincipalCertificateSecret) SignJwt(spt *ServicePrincipalToken) (string, error) {
	hasher := sha1.New()
	_, err := hasher.Write(secret.Certificate.Raw)
	if err != nil {
		return "", err
	}

	thumbprint := base64.URLEncoding.EncodeToString(hasher.Sum(nil))

	// The jti (JWT ID) claim provides a unique identifier for the JWT.
	jti := make([]byte, 20)
	_, err = rand.Read(jti)
	if err != nil {
		return "", err
	}

	token := jwt.New(jwt.SigningMethodRS256)
	token.Header["x5t"] = thumbprint
	x5c := []string{base64.StdEncoding.EncodeToString(secret.Certificate.Raw)}
	token.Header["x5c"] = x5c
	token.Claims = jwt.MapClaims{
		"aud": spt.inner.OauthConfig.TokenEndpoint.String(),
		"iss": spt.inner.ClientID,
		"sub": spt.inner.ClientID,
		"jti": base64.URLEncoding.EncodeToString(jti),
		"nbf": time.Now().Unix(),
		"exp": time.Now().Add(24 * time.Hour).Unix(),
	}

	signedString, err := token.SignedString(secret.PrivateKey)
	return signedString, err
}

// SetAuthenticationValues is a method of the interface ServicePrincipalSecret.
// It will populate the form submitted during oAuth Token Acquisition using a JWT signed with a certificate.
func (secret *ServicePrincipalCertificateSecret) SetAuthenticationValues(spt *ServicePrincipalToken, v *url.Values) error {
	jwt, err := secret.SignJwt(spt)
	if err != nil {
		return err
	}

	v.Set("client_assertion", jwt)
	v.Set("client_assertion_type", "urn:ietf:params:oauth:client-assertion-type:jwt-bearer")
	return nil
}

// MarshalJSON implements the json.Marshaler interface.
func (secret ServicePrincipalCertificateSecret) MarshalJSON() ([]byte, error) {
	return nil, errors.New("marshalling ServicePrincipalCertificateSecret is not supported")
}

// ServicePrincipalMSISecret implements ServicePrincipalSecret for machines running the MSI Extension.
type ServicePrincipalMSISecret struct {
	msiType          msiType
	clientResourceID string
}

// SetAuthenticationValues is a method of the interface ServicePrincipalSecret.
func (msiSecret *ServicePrincipalMSISecret) SetAuthenticationValues(spt *ServicePrincipalToken, v *url.Values) error {
	return nil
}

// MarshalJSON implements the json.Marshaler interface.
func (msiSecret ServicePrincipalMSISecret) MarshalJSON() ([]byte, error) {
	return nil, errors.New("marshalling ServicePrincipalMSISecret is not supported")
}

// ServicePrincipalUsernamePasswordSecret implements ServicePrincipalSecret for username and password auth.
type ServicePrincipalUsernamePasswordSecret struct {
	Username string `json:"username"`
	Password string `json:"password"`
}

// SetAuthenticationValues is a method of the interface ServicePrincipalSecret.
func (secret *ServicePrincipalUsernamePasswordSecret) SetAuthenticationValues(spt *ServicePrincipalToken, v *url.Values) error {
	v.Set("username", secret.Username)
	v.Set("password", secret.Password)
	return nil
}

// MarshalJSON implements the json.Marshaler interface.
func (secret ServicePrincipalUsernamePasswordSecret) MarshalJSON() ([]byte, error) {
	type tokenType struct {
		Type     string `json:"type"`
		Username string `json:"username"`
		Password string `json:"password"`
	}
	return json.Marshal(tokenType{
		Type:     "ServicePrincipalUsernamePasswordSecret",
		Username: secret.Username,
		Password: secret.Password,
	})
}

// ServicePrincipalAuthorizationCodeSecret implements ServicePrincipalSecret for authorization code auth.
type ServicePrincipalAuthorizationCodeSecret struct {
	ClientSecret      string `json:"value"`
	AuthorizationCode string `json:"authCode"`
	RedirectURI       string `json:"redirect"`
}

// SetAuthenticationValues is a method of the interface ServicePrincipalSecret.
func (secret *ServicePrincipalAuthorizationCodeSecret) SetAuthenticationValues(spt *ServicePrincipalToken, v *url.Values) error {
	v.Set("code", secret.AuthorizationCode)
	v.Set("client_secret", secret.ClientSecret)
	v.Set("redirect_uri", secret.RedirectURI)
	return nil
}

// MarshalJSON implements the json.Marshaler interface.
func (secret ServicePrincipalAuthorizationCodeSecret) MarshalJSON() ([]byte, error) {
	type tokenType struct {
		Type     string `json:"type"`
		Value    string `json:"value"`
		AuthCode string `json:"authCode"`
		Redirect string `json:"redirect"`
	}
	return json.Marshal(tokenType{
		Type:     "ServicePrincipalAuthorizationCodeSecret",
		Value:    secret.ClientSecret,
		AuthCode: secret.AuthorizationCode,
		Redirect: secret.RedirectURI,
	})
}

// ServicePrincipalFederatedSecret implements ServicePrincipalSecret for Federated JWTs.
type ServicePrincipalFederatedSecret struct {
	jwt string
}

// SetAuthenticationValues is a method of the interface ServicePrincipalSecret.
// It will populate the form submitted during OAuth Token Acquisition using a JWT signed by an OIDC issuer.
func (secret *ServicePrincipalFederatedSecret) SetAuthenticationValues(spt *ServicePrincipalToken, v *url.Values) error {

	v.Set("client_assertion", secret.jwt)
	v.Set("client_assertion_type", "urn:ietf:params:oauth:client-assertion-type:jwt-bearer")
	return nil
}

// MarshalJSON implements the json.Marshaler interface.
func (secret ServicePrincipalFederatedSecret) MarshalJSON() ([]byte, error) {
	return nil, errors.New("marshalling ServicePrincipalFederatedSecret is not supported")
}

// ServicePrincipalToken encapsulates a Token created for a Service Principal.
type ServicePrincipalToken struct {
	inner             servicePrincipalToken
	refreshLock       *sync.RWMutex
	sender            Sender
	customRefreshFunc TokenRefresh
	refreshCallbacks  []TokenRefreshCallback
	// MaxMSIRefreshAttempts is the maximum number of attempts to refresh an MSI token.
	// Settings this to a value less than 1 will use the default value.
	MaxMSIRefreshAttempts int
}

// MarshalTokenJSON returns the marshalled inner token.
func (spt ServicePrincipalToken) MarshalTokenJSON() ([]byte, error) {
	return json.Marshal(spt.inner.Token)
}

// SetRefreshCallbacks replaces any existing refresh callbacks with the specified callbacks.
func (spt *ServicePrincipalToken) SetRefreshCallbacks(callbacks []TokenRefreshCallback) {
	spt.refreshCallbacks = callbacks
}

// SetCustomRefreshFunc sets a custom refresh function used to refresh the token.
func (spt *ServicePrincipalToken) SetCustomRefreshFunc(customRefreshFunc TokenRefresh) {
	spt.customRefreshFunc = customRefreshFunc
}

// MarshalJSON implements the json.Marshaler interface.
func (spt ServicePrincipalToken) MarshalJSON() ([]byte, error) {
	return json.Marshal(spt.inner)
}

// UnmarshalJSON implements the json.Unmarshaler interface.
func (spt *ServicePrincipalToken) UnmarshalJSON(data []byte) error {
	// need to determine the token type
	raw := map[string]interface{}{}
	err := json.Unmarshal(data, &raw)
	if err != nil {
		return err
	}
	secret := raw["secret"].(map[string]interface{})
	switch secret["type"] {
	case "ServicePrincipalNoSecret":
		spt.inner.Secret = &ServicePrincipalNoSecret{}
	case "ServicePrincipalTokenSecret":
		spt.inner.Secret = &ServicePrincipalTokenSecret{}
	case "ServicePrincipalCertificateSecret":
		return errors.New("unmarshalling ServicePrincipalCertificateSecret is not supported")
	case "ServicePrincipalMSISecret":
		return errors.New("unmarshalling ServicePrincipalMSISecret is not supported")
	case "ServicePrincipalUsernamePasswordSecret":
		spt.inner.Secret = &ServicePrincipalUsernamePasswordSecret{}
	case "ServicePrincipalAuthorizationCodeSecret":
		spt.inner.Secret = &ServicePrincipalAuthorizationCodeSecret{}
	case "ServicePrincipalFederatedSecret":
		return errors.New("unmarshalling ServicePrincipalFederatedSecret is not supported")
	default:
		return fmt.Errorf("unrecognized token type '%s'", secret["type"])
	}
	err = json.Unmarshal(data, &spt.inner)
	if err != nil {
		return err
	}
	// Don't override the refreshLock or the sender if those have been already set.
	if spt.refreshLock == nil {
		spt.refreshLock = &sync.RWMutex{}
	}
	if spt.sender == nil {
		spt.sender = sender()
	}
	return nil
}

// internal type used for marshalling/unmarshalling
type servicePrincipalToken struct {
	Token         Token                  `json:"token"`
	Secret        ServicePrincipalSecret `json:"secret"`
	OauthConfig   OAuthConfig            `json:"oauth"`
	ClientID      string                 `json:"clientID"`
	Resource      string                 `json:"resource"`
	AutoRefresh   bool                   `json:"autoRefresh"`
	RefreshWithin time.Duration          `json:"refreshWithin"`
}

func validateOAuthConfig(oac OAuthConfig) error {
	if oac.IsZero() {
		return fmt.Errorf("parameter 'oauthConfig' cannot be zero-initialized")
	}
	return nil
}

// NewServicePrincipalTokenWithSecret create a ServicePrincipalToken using the supplied ServicePrincipalSecret implementation.
func NewServicePrincipalTokenWithSecret(oauthConfig OAuthConfig, id string, resource string, secret ServicePrincipalSecret, callbacks ...TokenRefreshCallback) (*ServicePrincipalToken, error) {
	if err := validateOAuthConfig(oauthConfig); err != nil {
		return nil, err
	}
	if err := validateStringParam(id, "id"); err != nil {
		return nil, err
	}
	if err := validateStringParam(resource, "resource"); err != nil {
		return nil, err
	}
	if secret == nil {
		return nil, fmt.Errorf("parameter 'secret' cannot be nil")
	}
	spt := &ServicePrincipalToken{
		inner: servicePrincipalToken{
			Token:         newToken(),
			OauthConfig:   oauthConfig,
			Secret:        secret,
			ClientID:      id,
			Resource:      resource,
			AutoRefresh:   true,
			RefreshWithin: defaultRefresh,
		},
		refreshLock:      &sync.RWMutex{},
		sender:           sender(),
		refreshCallbacks: callbacks,
	}
	return spt, nil
}

// NewServicePrincipalTokenFromManualToken creates a ServicePrincipalToken using the supplied token
func NewServicePrincipalTokenFromManualToken(oauthConfig OAuthConfig, clientID string, resource string, token Token, callbacks ...TokenRefreshCallback) (*ServicePrincipalToken, error) {
	if err := validateOAuthConfig(oauthConfig); err != nil {
		return nil, err
	}
	if err := validateStringParam(clientID, "clientID"); err != nil {
		return nil, err
	}
	if err := validateStringParam(resource, "resource"); err != nil {
		return nil, err
	}
	if token.IsZero() {
		return nil, fmt.Errorf("parameter 'token' cannot be zero-initialized")
	}
	spt, err := NewServicePrincipalTokenWithSecret(
		oauthConfig,
		clientID,
		resource,
		&ServicePrincipalNoSecret{},
		callbacks...)
	if err != nil {
		return nil, err
	}

	spt.inner.Token = token

	return spt, nil
}

// NewServicePrincipalTokenFromManualTokenSecret creates a ServicePrincipalToken using the supplied token and secret
func NewServicePrincipalTokenFromManualTokenSecret(oauthConfig OAuthConfig, clientID string, resource string, token Token, secret ServicePrincipalSecret, callbacks ...TokenRefreshCallback) (*ServicePrincipalToken, error) {
	if err := validateOAuthConfig(oauthConfig); err != nil {
		return nil, err
	}
	if err := validateStringParam(clientID, "clientID"); err != nil {
		return nil, err
	}
	if err := validateStringParam(resource, "resource"); err != nil {
		return nil, err
	}
	if secret == nil {
		return nil, fmt.Errorf("parameter 'secret' cannot be nil")
	}
	if token.IsZero() {
		return nil, fmt.Errorf("parameter 'token' cannot be zero-initialized")
	}
	spt, err := NewServicePrincipalTokenWithSecret(
		oauthConfig,
		clientID,
		resource,
		secret,
		callbacks...)
	if err != nil {
		return nil, err
	}

	spt.inner.Token = token

	return spt, nil
}

// NewServicePrincipalToken creates a ServicePrincipalToken from the supplied Service Principal
// credentials scoped to the named resource.
func NewServicePrincipalToken(oauthConfig OAuthConfig, clientID string, secret string, resource string, callbacks ...TokenRefreshCallback) (*ServicePrincipalToken, error) {
	if err := validateOAuthConfig(oauthConfig); err != nil {
		return nil, err
	}
	if err := validateStringParam(clientID, "clientID"); err != nil {
		return nil, err
	}
	if err := validateStringParam(secret, "secret"); err != nil {
		return nil, err
	}
	if err := validateStringParam(resource, "resource"); err != nil {
		return nil, err
	}
	return NewServicePrincipalTokenWithSecret(
		oauthConfig,
		clientID,
		resource,
		&ServicePrincipalTokenSecret{
			ClientSecret: secret,
		},
		callbacks...,
	)
}

// NewServicePrincipalTokenFromCertificate creates a ServicePrincipalToken from the supplied pkcs12 bytes.
func NewServicePrincipalTokenFromCertificate(oauthConfig OAuthConfig, clientID string, certificate *x509.Certificate, privateKey *rsa.PrivateKey, resource string, callbacks ...TokenRefreshCallback) (*ServicePrincipalToken, error) {
	if err := validateOAuthConfig(oauthConfig); err != nil {
		return nil, err
	}
	if err := validateStringParam(clientID, "clientID"); err != nil {
		return nil, err
	}
	if err := validateStringParam(resource, "resource"); err != nil {
		return nil, err
	}
	if certificate == nil {
		return nil, fmt.Errorf("parameter 'certificate' cannot be nil")
	}
	if privateKey == nil {
		return nil, fmt.Errorf("parameter 'privateKey' cannot be nil")
	}
	return NewServicePrincipalTokenWithSecret(
		oauthConfig,
		clientID,
		resource,
		&ServicePrincipalCertificateSecret{
			PrivateKey:  privateKey,
			Certificate: certificate,
		},
		callbacks...,
	)
}

// NewServicePrincipalTokenFromUsernamePassword creates a ServicePrincipalToken from the username and password.
func NewServicePrincipalTokenFromUsernamePassword(oauthConfig OAuthConfig, clientID string, username string, password string, resource string, callbacks ...TokenRefreshCallback) (*ServicePrincipalToken, error) {
	if err := validateOAuthConfig(oauthConfig); err != nil {
		return nil, err
	}
	if err := validateStringParam(clientID, "clientID"); err != nil {
		return nil, err
	}
	if err := validateStringParam(username, "username"); err != nil {
		return nil, err
	}
	if err := validateStringParam(password, "password"); err != nil {
		return nil, err
	}
	if err := validateStringParam(resource, "resource"); err != nil {
		return nil, err
	}
	return NewServicePrincipalTokenWithSecret(
		oauthConfig,
		clientID,
		resource,
		&ServicePrincipalUsernamePasswordSecret{
			Username: username,
			Password: password,
		},
		callbacks...,
	)
}

// NewServicePrincipalTokenFromAuthorizationCode creates a ServicePrincipalToken from the
func NewServicePrincipalTokenFromAuthorizationCode(oauthConfig OAuthConfig, clientID string, clientSecret string, authorizationCode string, redirectURI string, resource string, callbacks ...TokenRefreshCallback) (*ServicePrincipalToken, error) {

	if err := validateOAuthConfig(oauthConfig); err != nil {
		return nil, err
	}
	if err := validateStringParam(clientID, "clientID"); err != nil {
		return nil, err
	}
	if err := validateStringParam(clientSecret, "clientSecret"); err != nil {
		return nil, err
	}
	if err := validateStringParam(authorizationCode, "authorizationCode"); err != nil {
		return nil, err
	}
	if err := validateStringParam(redirectURI, "redirectURI"); err != nil {
		return nil, err
	}
	if err := validateStringParam(resource, "resource"); err != nil {
		return nil, err
	}

	return NewServicePrincipalTokenWithSecret(
		oauthConfig,
		clientID,
		resource,
		&ServicePrincipalAuthorizationCodeSecret{
			ClientSecret:      clientSecret,
			AuthorizationCode: authorizationCode,
			RedirectURI:       redirectURI,
		},
		callbacks...,
	)
}

<<<<<<< HEAD
=======
// NewServicePrincipalTokenFromFederatedToken creates a ServicePrincipalToken from the supplied federated OIDC JWT.
func NewServicePrincipalTokenFromFederatedToken(oauthConfig OAuthConfig, clientID string, jwt string, resource string, callbacks ...TokenRefreshCallback) (*ServicePrincipalToken, error) {
	if err := validateOAuthConfig(oauthConfig); err != nil {
		return nil, err
	}
	if err := validateStringParam(clientID, "clientID"); err != nil {
		return nil, err
	}
	if err := validateStringParam(resource, "resource"); err != nil {
		return nil, err
	}
	if jwt == "" {
		return nil, fmt.Errorf("parameter 'jwt' cannot be empty")
	}
	return NewServicePrincipalTokenWithSecret(
		oauthConfig,
		clientID,
		resource,
		&ServicePrincipalFederatedSecret{
			jwt: jwt,
		},
		callbacks...,
	)
}

>>>>>>> e8d3e9b1
type msiType int

const (
	msiTypeUnavailable msiType = iota
	msiTypeAppServiceV20170901
	msiTypeCloudShell
	msiTypeIMDS
)

func (m msiType) String() string {
	switch m {
<<<<<<< HEAD
	case msiTypeUnavailable:
		return "unavailable"
=======
>>>>>>> e8d3e9b1
	case msiTypeAppServiceV20170901:
		return "AppServiceV20170901"
	case msiTypeCloudShell:
		return "CloudShell"
	case msiTypeIMDS:
		return "IMDS"
	default:
		return fmt.Sprintf("unhandled MSI type %d", m)
	}
}

// returns the MSI type and endpoint, or an error
func getMSIType() (msiType, string, error) {
	if endpointEnvVar := os.Getenv(msiEndpointEnv); endpointEnvVar != "" {
		// if the env var MSI_ENDPOINT is set
		if secretEnvVar := os.Getenv(msiSecretEnv); secretEnvVar != "" {
			// if BOTH the env vars MSI_ENDPOINT and MSI_SECRET are set the msiType is AppService
			return msiTypeAppServiceV20170901, endpointEnvVar, nil
		}
		// if ONLY the env var MSI_ENDPOINT is set the msiType is CloudShell
		return msiTypeCloudShell, endpointEnvVar, nil
<<<<<<< HEAD
	} else if msiAvailableHook(context.Background(), sender()) {
		// if MSI_ENDPOINT is NOT set AND the IMDS endpoint is available the msiType is IMDS. This will timeout after 500 milliseconds
		return msiTypeIMDS, msiEndpoint, nil
	} else {
		// if MSI_ENDPOINT is NOT set and IMDS endpoint is not available Managed Identity is not available
		return msiTypeUnavailable, "", errors.New("MSI not available")
	}
=======
	}
	// if MSI_ENDPOINT is NOT set assume the msiType is IMDS
	return msiTypeIMDS, msiEndpoint, nil
>>>>>>> e8d3e9b1
}

// GetMSIVMEndpoint gets the MSI endpoint on Virtual Machines.
// NOTE: this always returns the IMDS endpoint, it does not work for app services or cloud shell.
// Deprecated: NewServicePrincipalTokenFromMSI() and variants will automatically detect the endpoint.
func GetMSIVMEndpoint() (string, error) {
	return msiEndpoint, nil
}

// GetMSIAppServiceEndpoint get the MSI endpoint for App Service and Functions.
// It will return an error when not running in an app service/functions environment.
// Deprecated: NewServicePrincipalTokenFromMSI() and variants will automatically detect the endpoint.
func GetMSIAppServiceEndpoint() (string, error) {
	msiType, endpoint, err := getMSIType()
	if err != nil {
		return "", err
	}
	switch msiType {
	case msiTypeAppServiceV20170901:
		return endpoint, nil
	default:
		return "", fmt.Errorf("%s is not app service environment", msiType)
	}
}

// GetMSIEndpoint get the appropriate MSI endpoint depending on the runtime environment
// Deprecated: NewServicePrincipalTokenFromMSI() and variants will automatically detect the endpoint.
func GetMSIEndpoint() (string, error) {
	_, endpoint, err := getMSIType()
	return endpoint, err
}

// NewServicePrincipalTokenFromMSI creates a ServicePrincipalToken via the MSI VM Extension.
// It will use the system assigned identity when creating the token.
// msiEndpoint - empty string, or pass a non-empty string to override the default value.
// Deprecated: use NewServicePrincipalTokenFromManagedIdentity() instead.
func NewServicePrincipalTokenFromMSI(msiEndpoint, resource string, callbacks ...TokenRefreshCallback) (*ServicePrincipalToken, error) {
	return newServicePrincipalTokenFromMSI(msiEndpoint, resource, "", "", callbacks...)
}

// NewServicePrincipalTokenFromMSIWithUserAssignedID creates a ServicePrincipalToken via the MSI VM Extension.
// It will use the clientID of specified user assigned identity when creating the token.
// msiEndpoint - empty string, or pass a non-empty string to override the default value.
// Deprecated: use NewServicePrincipalTokenFromManagedIdentity() instead.
func NewServicePrincipalTokenFromMSIWithUserAssignedID(msiEndpoint, resource string, userAssignedID string, callbacks ...TokenRefreshCallback) (*ServicePrincipalToken, error) {
	if err := validateStringParam(userAssignedID, "userAssignedID"); err != nil {
		return nil, err
	}
	return newServicePrincipalTokenFromMSI(msiEndpoint, resource, userAssignedID, "", callbacks...)
}

// NewServicePrincipalTokenFromMSIWithIdentityResourceID creates a ServicePrincipalToken via the MSI VM Extension.
// It will use the azure resource id of user assigned identity when creating the token.
// msiEndpoint - empty string, or pass a non-empty string to override the default value.
// Deprecated: use NewServicePrincipalTokenFromManagedIdentity() instead.
func NewServicePrincipalTokenFromMSIWithIdentityResourceID(msiEndpoint, resource string, identityResourceID string, callbacks ...TokenRefreshCallback) (*ServicePrincipalToken, error) {
	if err := validateStringParam(identityResourceID, "identityResourceID"); err != nil {
		return nil, err
	}
	return newServicePrincipalTokenFromMSI(msiEndpoint, resource, "", identityResourceID, callbacks...)
}

// ManagedIdentityOptions contains optional values for configuring managed identity authentication.
type ManagedIdentityOptions struct {
	// ClientID is the user-assigned identity to use during authentication.
	// It is mutually exclusive with IdentityResourceID.
	ClientID string

	// IdentityResourceID is the resource ID of the user-assigned identity to use during authentication.
	// It is mutually exclusive with ClientID.
	IdentityResourceID string
}

// NewServicePrincipalTokenFromManagedIdentity creates a ServicePrincipalToken using a managed identity.
// It supports the following managed identity environments.
// - App Service Environment (API version 2017-09-01 only)
// - Cloud shell
// - IMDS with a system or user assigned identity
func NewServicePrincipalTokenFromManagedIdentity(resource string, options *ManagedIdentityOptions, callbacks ...TokenRefreshCallback) (*ServicePrincipalToken, error) {
	if options == nil {
		options = &ManagedIdentityOptions{}
	}
	return newServicePrincipalTokenFromMSI("", resource, options.ClientID, options.IdentityResourceID, callbacks...)
}

func newServicePrincipalTokenFromMSI(msiEndpoint, resource, userAssignedID, identityResourceID string, callbacks ...TokenRefreshCallback) (*ServicePrincipalToken, error) {
	if err := validateStringParam(resource, "resource"); err != nil {
		return nil, err
	}
	if userAssignedID != "" && identityResourceID != "" {
		return nil, errors.New("cannot specify userAssignedID and identityResourceID")
	}
	msiType, endpoint, err := getMSIType()
	if err != nil {
<<<<<<< HEAD
		logger.Instance.Writef(logger.LogError, "Error determining managed identity environment: %v", err)
		return nil, err
	}
	logger.Instance.Writef(logger.LogInfo, "Managed identity environment is %s, endpoint is %s", msiType, endpoint)
	if msiEndpoint != "" {
		endpoint = msiEndpoint
		logger.Instance.Writef(logger.LogInfo, "Managed identity custom endpoint is %s", endpoint)
=======
		logger.Instance.Writef(logger.LogError, "Error determining managed identity environment: %v\n", err)
		return nil, err
	}
	logger.Instance.Writef(logger.LogInfo, "Managed identity environment is %s, endpoint is %s\n", msiType, endpoint)
	if msiEndpoint != "" {
		endpoint = msiEndpoint
		logger.Instance.Writef(logger.LogInfo, "Managed identity custom endpoint is %s\n", endpoint)
>>>>>>> e8d3e9b1
	}
	msiEndpointURL, err := url.Parse(endpoint)
	if err != nil {
		return nil, err
	}
	// cloud shell sends its data in the request body
	if msiType != msiTypeCloudShell {
		v := url.Values{}
		v.Set("resource", resource)
		clientIDParam := "client_id"
		switch msiType {
		case msiTypeAppServiceV20170901:
			clientIDParam = "clientid"
			v.Set("api-version", appServiceAPIVersion2017)
			break
		case msiTypeIMDS:
			v.Set("api-version", msiAPIVersion)
		}
		if userAssignedID != "" {
			v.Set(clientIDParam, userAssignedID)
		} else if identityResourceID != "" {
			v.Set("mi_res_id", identityResourceID)
		}
		msiEndpointURL.RawQuery = v.Encode()
	}

	spt := &ServicePrincipalToken{
		inner: servicePrincipalToken{
			Token: newToken(),
			OauthConfig: OAuthConfig{
				TokenEndpoint: *msiEndpointURL,
			},
			Secret: &ServicePrincipalMSISecret{
				msiType:          msiType,
				clientResourceID: identityResourceID,
			},
			Resource:      resource,
			AutoRefresh:   true,
			RefreshWithin: defaultRefresh,
			ClientID:      userAssignedID,
		},
		refreshLock:           &sync.RWMutex{},
		sender:                sender(),
		refreshCallbacks:      callbacks,
		MaxMSIRefreshAttempts: defaultMaxMSIRefreshAttempts,
	}

	return spt, nil
}

// internal type that implements TokenRefreshError
type tokenRefreshError struct {
	message string
	resp    *http.Response
}

// Error implements the error interface which is part of the TokenRefreshError interface.
func (tre tokenRefreshError) Error() string {
	return tre.message
}

// Response implements the TokenRefreshError interface, it returns the raw HTTP response from the refresh operation.
func (tre tokenRefreshError) Response() *http.Response {
	return tre.resp
}

func newTokenRefreshError(message string, resp *http.Response) TokenRefreshError {
	return tokenRefreshError{message: message, resp: resp}
}

// EnsureFresh will refresh the token if it will expire within the refresh window (as set by
// RefreshWithin) and autoRefresh flag is on.  This method is safe for concurrent use.
func (spt *ServicePrincipalToken) EnsureFresh() error {
	return spt.EnsureFreshWithContext(context.Background())
}

// EnsureFreshWithContext will refresh the token if it will expire within the refresh window (as set by
// RefreshWithin) and autoRefresh flag is on.  This method is safe for concurrent use.
func (spt *ServicePrincipalToken) EnsureFreshWithContext(ctx context.Context) error {
	// must take the read lock when initially checking the token's expiration
	if spt.inner.AutoRefresh && spt.Token().WillExpireIn(spt.inner.RefreshWithin) {
		// take the write lock then check again to see if the token was already refreshed
		spt.refreshLock.Lock()
		defer spt.refreshLock.Unlock()
		if spt.inner.Token.WillExpireIn(spt.inner.RefreshWithin) {
			return spt.refreshInternal(ctx, spt.inner.Resource)
		}
	}
	return nil
}

// InvokeRefreshCallbacks calls any TokenRefreshCallbacks that were added to the SPT during initialization
func (spt *ServicePrincipalToken) InvokeRefreshCallbacks(token Token) error {
	if spt.refreshCallbacks != nil {
		for _, callback := range spt.refreshCallbacks {
			err := callback(spt.inner.Token)
			if err != nil {
				return fmt.Errorf("adal: TokenRefreshCallback handler failed. Error = '%v'", err)
			}
		}
	}
	return nil
}

// Refresh obtains a fresh token for the Service Principal.
// This method is safe for concurrent use.
func (spt *ServicePrincipalToken) Refresh() error {
	return spt.RefreshWithContext(context.Background())
}

// RefreshWithContext obtains a fresh token for the Service Principal.
// This method is safe for concurrent use.
func (spt *ServicePrincipalToken) RefreshWithContext(ctx context.Context) error {
	spt.refreshLock.Lock()
	defer spt.refreshLock.Unlock()
	return spt.refreshInternal(ctx, spt.inner.Resource)
}

// RefreshExchange refreshes the token, but for a different resource.
// This method is safe for concurrent use.
func (spt *ServicePrincipalToken) RefreshExchange(resource string) error {
	return spt.RefreshExchangeWithContext(context.Background(), resource)
}

// RefreshExchangeWithContext refreshes the token, but for a different resource.
// This method is safe for concurrent use.
func (spt *ServicePrincipalToken) RefreshExchangeWithContext(ctx context.Context, resource string) error {
	spt.refreshLock.Lock()
	defer spt.refreshLock.Unlock()
	return spt.refreshInternal(ctx, resource)
}

func (spt *ServicePrincipalToken) getGrantType() string {
	switch spt.inner.Secret.(type) {
	case *ServicePrincipalUsernamePasswordSecret:
		return OAuthGrantTypeUserPass
	case *ServicePrincipalAuthorizationCodeSecret:
		return OAuthGrantTypeAuthorizationCode
	default:
		return OAuthGrantTypeClientCredentials
	}
}

func (spt *ServicePrincipalToken) refreshInternal(ctx context.Context, resource string) error {
	if spt.customRefreshFunc != nil {
		token, err := spt.customRefreshFunc(ctx, resource)
		if err != nil {
			return err
		}
		spt.inner.Token = *token
		return spt.InvokeRefreshCallbacks(spt.inner.Token)
	}
	req, err := http.NewRequest(http.MethodPost, spt.inner.OauthConfig.TokenEndpoint.String(), nil)
	if err != nil {
		return fmt.Errorf("adal: Failed to build the refresh request. Error = '%v'", err)
	}
	req.Header.Add("User-Agent", UserAgent())
	req = req.WithContext(ctx)
	var resp *http.Response
	authBodyFilter := func(b []byte) []byte {
		if logger.Level() != logger.LogAuth {
			return []byte("**REDACTED** authentication body")
		}
		return b
	}
	if msiSecret, ok := spt.inner.Secret.(*ServicePrincipalMSISecret); ok {
		switch msiSecret.msiType {
		case msiTypeAppServiceV20170901:
			req.Method = http.MethodGet
			req.Header.Set("secret", os.Getenv(msiSecretEnv))
			break
		case msiTypeCloudShell:
			req.Header.Set("Metadata", "true")
			data := url.Values{}
			data.Set("resource", spt.inner.Resource)
			if spt.inner.ClientID != "" {
				data.Set("client_id", spt.inner.ClientID)
			} else if msiSecret.clientResourceID != "" {
				data.Set("msi_res_id", msiSecret.clientResourceID)
			}
			req.Body = ioutil.NopCloser(strings.NewReader(data.Encode()))
			req.Header.Set("Content-Type", "application/x-www-form-urlencoded")
			break
		case msiTypeIMDS:
			req.Method = http.MethodGet
			req.Header.Set("Metadata", "true")
			break
		}
		logger.Instance.WriteRequest(req, logger.Filter{Body: authBodyFilter})
		resp, err = retryForIMDS(spt.sender, req, spt.MaxMSIRefreshAttempts)
	} else {
		v := url.Values{}
		v.Set("client_id", spt.inner.ClientID)
		v.Set("resource", resource)

		if spt.inner.Token.RefreshToken != "" {
			v.Set("grant_type", OAuthGrantTypeRefreshToken)
			v.Set("refresh_token", spt.inner.Token.RefreshToken)
			// web apps must specify client_secret when refreshing tokens
			// see https://docs.microsoft.com/en-us/azure/active-directory/develop/active-directory-protocols-oauth-code#refreshing-the-access-tokens
			if spt.getGrantType() == OAuthGrantTypeAuthorizationCode {
				err := spt.inner.Secret.SetAuthenticationValues(spt, &v)
				if err != nil {
					return err
				}
			}
		} else {
			v.Set("grant_type", spt.getGrantType())
			err := spt.inner.Secret.SetAuthenticationValues(spt, &v)
			if err != nil {
				return err
			}
		}

		s := v.Encode()
		body := ioutil.NopCloser(strings.NewReader(s))
		req.ContentLength = int64(len(s))
		req.Header.Set(contentType, mimeTypeFormPost)
		req.Body = body
		logger.Instance.WriteRequest(req, logger.Filter{Body: authBodyFilter})
		resp, err = spt.sender.Do(req)
	}

	// don't return a TokenRefreshError here; this will allow retry logic to apply
	if err != nil {
		return fmt.Errorf("adal: Failed to execute the refresh request. Error = '%v'", err)
	} else if resp == nil {
		return fmt.Errorf("adal: received nil response and error")
	}

	logger.Instance.WriteResponse(resp, logger.Filter{Body: authBodyFilter})
	defer resp.Body.Close()
	rb, err := ioutil.ReadAll(resp.Body)

	if resp.StatusCode != http.StatusOK {
		if err != nil {
			return newTokenRefreshError(fmt.Sprintf("adal: Refresh request failed. Status Code = '%d'. Failed reading response body: %v Endpoint %s", resp.StatusCode, err, req.URL.String()), resp)
		}
		return newTokenRefreshError(fmt.Sprintf("adal: Refresh request failed. Status Code = '%d'. Response body: %s Endpoint %s", resp.StatusCode, string(rb), req.URL.String()), resp)
	}

	// for the following error cases don't return a TokenRefreshError.  the operation succeeded
	// but some transient failure happened during deserialization.  by returning a generic error
	// the retry logic will kick in (we don't retry on TokenRefreshError).

	if err != nil {
		return fmt.Errorf("adal: Failed to read a new service principal token during refresh. Error = '%v'", err)
	}
	if len(strings.Trim(string(rb), " ")) == 0 {
		return fmt.Errorf("adal: Empty service principal token received during refresh")
	}
	token := struct {
		AccessToken  string `json:"access_token"`
		RefreshToken string `json:"refresh_token"`

		// AAD returns expires_in as a string, ADFS returns it as an int
		ExpiresIn json.Number `json:"expires_in"`
<<<<<<< HEAD
		// expires_on can be in two formats, a UTC time stamp or the number of seconds.
		ExpiresOn string      `json:"expires_on"`
=======
		// expires_on can be in three formats, a UTC time stamp, or the number of seconds as a string *or* int.
		ExpiresOn interface{} `json:"expires_on"`
>>>>>>> e8d3e9b1
		NotBefore json.Number `json:"not_before"`

		Resource string `json:"resource"`
		Type     string `json:"token_type"`
	}{}
	// return a TokenRefreshError in the follow error cases as the token is in an unexpected format
	err = json.Unmarshal(rb, &token)
	if err != nil {
		return newTokenRefreshError(fmt.Sprintf("adal: Failed to unmarshal the service principal token during refresh. Error = '%v' JSON = '%s'", err, string(rb)), resp)
	}
	expiresOn := json.Number("")
	// ADFS doesn't include the expires_on field
<<<<<<< HEAD
	if token.ExpiresOn != "" {
=======
	if token.ExpiresOn != nil {
>>>>>>> e8d3e9b1
		if expiresOn, err = parseExpiresOn(token.ExpiresOn); err != nil {
			return newTokenRefreshError(fmt.Sprintf("adal: failed to parse expires_on: %v value '%s'", err, token.ExpiresOn), resp)
		}
	}
	spt.inner.Token.AccessToken = token.AccessToken
	spt.inner.Token.RefreshToken = token.RefreshToken
	spt.inner.Token.ExpiresIn = token.ExpiresIn
	spt.inner.Token.ExpiresOn = expiresOn
	spt.inner.Token.NotBefore = token.NotBefore
	spt.inner.Token.Resource = token.Resource
	spt.inner.Token.Type = token.Type

	return spt.InvokeRefreshCallbacks(spt.inner.Token)
}

// converts expires_on to the number of seconds
<<<<<<< HEAD
func parseExpiresOn(s string) (json.Number, error) {
	// convert the expiration date to the number of seconds from now
	timeToDuration := func(t time.Time) json.Number {
		dur := t.Sub(time.Now().UTC())
		return json.Number(strconv.FormatInt(int64(dur.Round(time.Second).Seconds()), 10))
	}
	if _, err := strconv.ParseInt(s, 10, 64); err == nil {
		// this is the number of seconds case, no conversion required
		return json.Number(s), nil
	} else if eo, err := time.Parse(expiresOnDateFormatPM, s); err == nil {
		return timeToDuration(eo), nil
	} else if eo, err := time.Parse(expiresOnDateFormat, s); err == nil {
=======
func parseExpiresOn(s interface{}) (json.Number, error) {
	// the JSON unmarshaler treats JSON numbers unmarshaled into an interface{} as float64
	asFloat64, ok := s.(float64)
	if ok {
		// this is the number of seconds as int case
		return json.Number(strconv.FormatInt(int64(asFloat64), 10)), nil
	}
	asStr, ok := s.(string)
	if !ok {
		return "", fmt.Errorf("unexpected expires_on type %T", s)
	}
	// convert the expiration date to the number of seconds from the unix epoch
	timeToDuration := func(t time.Time) json.Number {
		return json.Number(strconv.FormatInt(t.UTC().Unix(), 10))
	}
	if _, err := json.Number(asStr).Int64(); err == nil {
		// this is the number of seconds case, no conversion required
		return json.Number(asStr), nil
	} else if eo, err := time.Parse(expiresOnDateFormatPM, asStr); err == nil {
		return timeToDuration(eo), nil
	} else if eo, err := time.Parse(expiresOnDateFormat, asStr); err == nil {
>>>>>>> e8d3e9b1
		return timeToDuration(eo), nil
	} else {
		// unknown format
		return json.Number(""), err
	}
}

// retry logic specific to retrieving a token from the IMDS endpoint
func retryForIMDS(sender Sender, req *http.Request, maxAttempts int) (resp *http.Response, err error) {
	// copied from client.go due to circular dependency
	retries := []int{
		http.StatusRequestTimeout,      // 408
		http.StatusTooManyRequests,     // 429
		http.StatusInternalServerError, // 500
		http.StatusBadGateway,          // 502
		http.StatusServiceUnavailable,  // 503
		http.StatusGatewayTimeout,      // 504
	}
	// extra retry status codes specific to IMDS
	retries = append(retries,
		http.StatusNotFound,
		http.StatusGone,
		// all remaining 5xx
		http.StatusNotImplemented,
		http.StatusHTTPVersionNotSupported,
		http.StatusVariantAlsoNegotiates,
		http.StatusInsufficientStorage,
		http.StatusLoopDetected,
		http.StatusNotExtended,
		http.StatusNetworkAuthenticationRequired)

	// see https://docs.microsoft.com/en-us/azure/active-directory/managed-service-identity/how-to-use-vm-token#retry-guidance

	const maxDelay time.Duration = 60 * time.Second

	attempt := 0
	delay := time.Duration(0)

	// maxAttempts is user-specified, ensure that its value is greater than zero else no request will be made
	if maxAttempts < 1 {
		maxAttempts = defaultMaxMSIRefreshAttempts
	}

	for attempt < maxAttempts {
		if resp != nil && resp.Body != nil {
			io.Copy(ioutil.Discard, resp.Body)
			resp.Body.Close()
		}
		resp, err = sender.Do(req)
		// we want to retry if err is not nil or the status code is in the list of retry codes
		if err == nil && !responseHasStatusCode(resp, retries...) {
			return
		}

		// perform exponential backoff with a cap.
		// must increment attempt before calculating delay.
		attempt++
		// the base value of 2 is the "delta backoff" as specified in the guidance doc
		delay += (time.Duration(math.Pow(2, float64(attempt))) * time.Second)
		if delay > maxDelay {
			delay = maxDelay
		}

		select {
		case <-time.After(delay):
			// intentionally left blank
		case <-req.Context().Done():
			err = req.Context().Err()
			return
		}
	}
	return
}

func responseHasStatusCode(resp *http.Response, codes ...int) bool {
	if resp != nil {
		for _, i := range codes {
			if i == resp.StatusCode {
				return true
			}
		}
	}
	return false
}

// SetAutoRefresh enables or disables automatic refreshing of stale tokens.
func (spt *ServicePrincipalToken) SetAutoRefresh(autoRefresh bool) {
	spt.inner.AutoRefresh = autoRefresh
}

// SetRefreshWithin sets the interval within which if the token will expire, EnsureFresh will
// refresh the token.
func (spt *ServicePrincipalToken) SetRefreshWithin(d time.Duration) {
	spt.inner.RefreshWithin = d
	return
}

// SetSender sets the http.Client used when obtaining the Service Principal token. An
// undecorated http.Client is used by default.
func (spt *ServicePrincipalToken) SetSender(s Sender) { spt.sender = s }

// OAuthToken implements the OAuthTokenProvider interface.  It returns the current access token.
func (spt *ServicePrincipalToken) OAuthToken() string {
	spt.refreshLock.RLock()
	defer spt.refreshLock.RUnlock()
	return spt.inner.Token.OAuthToken()
}

// Token returns a copy of the current token.
func (spt *ServicePrincipalToken) Token() Token {
	spt.refreshLock.RLock()
	defer spt.refreshLock.RUnlock()
	return spt.inner.Token
}

// MultiTenantServicePrincipalToken contains tokens for multi-tenant authorization.
type MultiTenantServicePrincipalToken struct {
	PrimaryToken    *ServicePrincipalToken
	AuxiliaryTokens []*ServicePrincipalToken
}

// PrimaryOAuthToken returns the primary authorization token.
func (mt *MultiTenantServicePrincipalToken) PrimaryOAuthToken() string {
	return mt.PrimaryToken.OAuthToken()
}

// AuxiliaryOAuthTokens returns one to three auxiliary authorization tokens.
func (mt *MultiTenantServicePrincipalToken) AuxiliaryOAuthTokens() []string {
	tokens := make([]string, len(mt.AuxiliaryTokens))
	for i := range mt.AuxiliaryTokens {
		tokens[i] = mt.AuxiliaryTokens[i].OAuthToken()
	}
	return tokens
}

// NewMultiTenantServicePrincipalToken creates a new MultiTenantServicePrincipalToken with the specified credentials and resource.
func NewMultiTenantServicePrincipalToken(multiTenantCfg MultiTenantOAuthConfig, clientID string, secret string, resource string) (*MultiTenantServicePrincipalToken, error) {
	if err := validateStringParam(clientID, "clientID"); err != nil {
		return nil, err
	}
	if err := validateStringParam(secret, "secret"); err != nil {
		return nil, err
	}
	if err := validateStringParam(resource, "resource"); err != nil {
		return nil, err
	}
	auxTenants := multiTenantCfg.AuxiliaryTenants()
	m := MultiTenantServicePrincipalToken{
		AuxiliaryTokens: make([]*ServicePrincipalToken, len(auxTenants)),
	}
	primary, err := NewServicePrincipalToken(*multiTenantCfg.PrimaryTenant(), clientID, secret, resource)
	if err != nil {
		return nil, fmt.Errorf("failed to create SPT for primary tenant: %v", err)
	}
	m.PrimaryToken = primary
	for i := range auxTenants {
		aux, err := NewServicePrincipalToken(*auxTenants[i], clientID, secret, resource)
		if err != nil {
			return nil, fmt.Errorf("failed to create SPT for auxiliary tenant: %v", err)
		}
		m.AuxiliaryTokens[i] = aux
	}
	return &m, nil
}

// NewMultiTenantServicePrincipalTokenFromCertificate creates a new MultiTenantServicePrincipalToken with the specified certificate credentials and resource.
func NewMultiTenantServicePrincipalTokenFromCertificate(multiTenantCfg MultiTenantOAuthConfig, clientID string, certificate *x509.Certificate, privateKey *rsa.PrivateKey, resource string) (*MultiTenantServicePrincipalToken, error) {
	if err := validateStringParam(clientID, "clientID"); err != nil {
		return nil, err
	}
	if err := validateStringParam(resource, "resource"); err != nil {
		return nil, err
	}
	if certificate == nil {
		return nil, fmt.Errorf("parameter 'certificate' cannot be nil")
	}
	if privateKey == nil {
		return nil, fmt.Errorf("parameter 'privateKey' cannot be nil")
	}
	auxTenants := multiTenantCfg.AuxiliaryTenants()
	m := MultiTenantServicePrincipalToken{
		AuxiliaryTokens: make([]*ServicePrincipalToken, len(auxTenants)),
	}
	primary, err := NewServicePrincipalTokenWithSecret(
		*multiTenantCfg.PrimaryTenant(),
		clientID,
		resource,
		&ServicePrincipalCertificateSecret{
			PrivateKey:  privateKey,
			Certificate: certificate,
		},
	)
	if err != nil {
		return nil, fmt.Errorf("failed to create SPT for primary tenant: %v", err)
	}
	m.PrimaryToken = primary
	for i := range auxTenants {
		aux, err := NewServicePrincipalTokenWithSecret(
			*auxTenants[i],
			clientID,
			resource,
			&ServicePrincipalCertificateSecret{
				PrivateKey:  privateKey,
				Certificate: certificate,
			},
		)
		if err != nil {
			return nil, fmt.Errorf("failed to create SPT for auxiliary tenant: %v", err)
		}
		m.AuxiliaryTokens[i] = aux
	}
	return &m, nil
}

// MSIAvailable returns true if the MSI endpoint is available for authentication.
<<<<<<< HEAD
func MSIAvailable(ctx context.Context, sender Sender) bool {
	resp, err := getMSIEndpoint(ctx, sender)
	if err == nil {
		resp.Body.Close()
	}
	return err == nil
}

// used for testing purposes
var msiAvailableHook = func(ctx context.Context, sender Sender) bool {
	return MSIAvailable(ctx, sender)
=======
func MSIAvailable(ctx context.Context, s Sender) bool {
	msiType, _, err := getMSIType()

	if err != nil {
		return false
	}

	if msiType != msiTypeIMDS {
		return true
	}

	if s == nil {
		s = sender()
	}

	resp, err := getMSIEndpoint(ctx, s)

	if err == nil {
		resp.Body.Close()
	}

	return err == nil
>>>>>>> e8d3e9b1
}<|MERGE_RESOLUTION|>--- conflicted
+++ resolved
@@ -37,11 +37,7 @@
 
 	"github.com/Azure/go-autorest/autorest/date"
 	"github.com/Azure/go-autorest/logger"
-<<<<<<< HEAD
-	"github.com/form3tech-oss/jwt-go"
-=======
 	"github.com/golang-jwt/jwt/v4"
->>>>>>> e8d3e9b1
 )
 
 const (
@@ -690,8 +686,6 @@
 	)
 }
 
-<<<<<<< HEAD
-=======
 // NewServicePrincipalTokenFromFederatedToken creates a ServicePrincipalToken from the supplied federated OIDC JWT.
 func NewServicePrincipalTokenFromFederatedToken(oauthConfig OAuthConfig, clientID string, jwt string, resource string, callbacks ...TokenRefreshCallback) (*ServicePrincipalToken, error) {
 	if err := validateOAuthConfig(oauthConfig); err != nil {
@@ -717,7 +711,6 @@
 	)
 }
 
->>>>>>> e8d3e9b1
 type msiType int
 
 const (
@@ -729,11 +722,6 @@
 
 func (m msiType) String() string {
 	switch m {
-<<<<<<< HEAD
-	case msiTypeUnavailable:
-		return "unavailable"
-=======
->>>>>>> e8d3e9b1
 	case msiTypeAppServiceV20170901:
 		return "AppServiceV20170901"
 	case msiTypeCloudShell:
@@ -755,19 +743,9 @@
 		}
 		// if ONLY the env var MSI_ENDPOINT is set the msiType is CloudShell
 		return msiTypeCloudShell, endpointEnvVar, nil
-<<<<<<< HEAD
-	} else if msiAvailableHook(context.Background(), sender()) {
-		// if MSI_ENDPOINT is NOT set AND the IMDS endpoint is available the msiType is IMDS. This will timeout after 500 milliseconds
-		return msiTypeIMDS, msiEndpoint, nil
-	} else {
-		// if MSI_ENDPOINT is NOT set and IMDS endpoint is not available Managed Identity is not available
-		return msiTypeUnavailable, "", errors.New("MSI not available")
-	}
-=======
 	}
 	// if MSI_ENDPOINT is NOT set assume the msiType is IMDS
 	return msiTypeIMDS, msiEndpoint, nil
->>>>>>> e8d3e9b1
 }
 
 // GetMSIVMEndpoint gets the MSI endpoint on Virtual Machines.
@@ -862,15 +840,6 @@
 	}
 	msiType, endpoint, err := getMSIType()
 	if err != nil {
-<<<<<<< HEAD
-		logger.Instance.Writef(logger.LogError, "Error determining managed identity environment: %v", err)
-		return nil, err
-	}
-	logger.Instance.Writef(logger.LogInfo, "Managed identity environment is %s, endpoint is %s", msiType, endpoint)
-	if msiEndpoint != "" {
-		endpoint = msiEndpoint
-		logger.Instance.Writef(logger.LogInfo, "Managed identity custom endpoint is %s", endpoint)
-=======
 		logger.Instance.Writef(logger.LogError, "Error determining managed identity environment: %v\n", err)
 		return nil, err
 	}
@@ -878,7 +847,6 @@
 	if msiEndpoint != "" {
 		endpoint = msiEndpoint
 		logger.Instance.Writef(logger.LogInfo, "Managed identity custom endpoint is %s\n", endpoint)
->>>>>>> e8d3e9b1
 	}
 	msiEndpointURL, err := url.Parse(endpoint)
 	if err != nil {
@@ -1136,13 +1104,8 @@
 
 		// AAD returns expires_in as a string, ADFS returns it as an int
 		ExpiresIn json.Number `json:"expires_in"`
-<<<<<<< HEAD
-		// expires_on can be in two formats, a UTC time stamp or the number of seconds.
-		ExpiresOn string      `json:"expires_on"`
-=======
 		// expires_on can be in three formats, a UTC time stamp, or the number of seconds as a string *or* int.
 		ExpiresOn interface{} `json:"expires_on"`
->>>>>>> e8d3e9b1
 		NotBefore json.Number `json:"not_before"`
 
 		Resource string `json:"resource"`
@@ -1155,11 +1118,7 @@
 	}
 	expiresOn := json.Number("")
 	// ADFS doesn't include the expires_on field
-<<<<<<< HEAD
-	if token.ExpiresOn != "" {
-=======
 	if token.ExpiresOn != nil {
->>>>>>> e8d3e9b1
 		if expiresOn, err = parseExpiresOn(token.ExpiresOn); err != nil {
 			return newTokenRefreshError(fmt.Sprintf("adal: failed to parse expires_on: %v value '%s'", err, token.ExpiresOn), resp)
 		}
@@ -1176,20 +1135,6 @@
 }
 
 // converts expires_on to the number of seconds
-<<<<<<< HEAD
-func parseExpiresOn(s string) (json.Number, error) {
-	// convert the expiration date to the number of seconds from now
-	timeToDuration := func(t time.Time) json.Number {
-		dur := t.Sub(time.Now().UTC())
-		return json.Number(strconv.FormatInt(int64(dur.Round(time.Second).Seconds()), 10))
-	}
-	if _, err := strconv.ParseInt(s, 10, 64); err == nil {
-		// this is the number of seconds case, no conversion required
-		return json.Number(s), nil
-	} else if eo, err := time.Parse(expiresOnDateFormatPM, s); err == nil {
-		return timeToDuration(eo), nil
-	} else if eo, err := time.Parse(expiresOnDateFormat, s); err == nil {
-=======
 func parseExpiresOn(s interface{}) (json.Number, error) {
 	// the JSON unmarshaler treats JSON numbers unmarshaled into an interface{} as float64
 	asFloat64, ok := s.(float64)
@@ -1211,7 +1156,6 @@
 	} else if eo, err := time.Parse(expiresOnDateFormatPM, asStr); err == nil {
 		return timeToDuration(eo), nil
 	} else if eo, err := time.Parse(expiresOnDateFormat, asStr); err == nil {
->>>>>>> e8d3e9b1
 		return timeToDuration(eo), nil
 	} else {
 		// unknown format
@@ -1427,40 +1371,26 @@
 }
 
 // MSIAvailable returns true if the MSI endpoint is available for authentication.
-<<<<<<< HEAD
-func MSIAvailable(ctx context.Context, sender Sender) bool {
-	resp, err := getMSIEndpoint(ctx, sender)
+func MSIAvailable(ctx context.Context, s Sender) bool {
+	msiType, _, err := getMSIType()
+
+	if err != nil {
+		return false
+	}
+
+	if msiType != msiTypeIMDS {
+		return true
+	}
+
+	if s == nil {
+		s = sender()
+	}
+
+	resp, err := getMSIEndpoint(ctx, s)
+
 	if err == nil {
 		resp.Body.Close()
 	}
+
 	return err == nil
-}
-
-// used for testing purposes
-var msiAvailableHook = func(ctx context.Context, sender Sender) bool {
-	return MSIAvailable(ctx, sender)
-=======
-func MSIAvailable(ctx context.Context, s Sender) bool {
-	msiType, _, err := getMSIType()
-
-	if err != nil {
-		return false
-	}
-
-	if msiType != msiTypeIMDS {
-		return true
-	}
-
-	if s == nil {
-		s = sender()
-	}
-
-	resp, err := getMSIEndpoint(ctx, s)
-
-	if err == nil {
-		resp.Body.Close()
-	}
-
-	return err == nil
->>>>>>> e8d3e9b1
 }