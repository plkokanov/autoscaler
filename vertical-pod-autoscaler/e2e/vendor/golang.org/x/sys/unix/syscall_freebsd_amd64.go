--- conflicted
+++ resolved
@@ -57,19 +57,11 @@
 func Syscall9(num, a1, a2, a3, a4, a5, a6, a7, a8, a9 uintptr) (r1, r2 uintptr, err syscall.Errno)
 
 func PtraceGetFsBase(pid int, fsbase *int64) (err error) {
-<<<<<<< HEAD
-	return ptrace(PTRACE_GETFSBASE, pid, uintptr(unsafe.Pointer(fsbase)), 0)
-=======
 	return ptrace(PT_GETFSBASE, pid, uintptr(unsafe.Pointer(fsbase)), 0)
->>>>>>> e8d3e9b1
 }
 
 func PtraceIO(req int, pid int, addr uintptr, out []byte, countin int) (count int, err error) {
 	ioDesc := PtraceIoDesc{Op: int32(req), Offs: (*byte)(unsafe.Pointer(addr)), Addr: (*byte)(unsafe.Pointer(&out[0])), Len: uint64(countin)}
-<<<<<<< HEAD
-	err = ptrace(PTRACE_IO, pid, uintptr(unsafe.Pointer(&ioDesc)), 0)
-=======
 	err = ptrace(PT_IO, pid, uintptr(unsafe.Pointer(&ioDesc)), 0)
->>>>>>> e8d3e9b1
 	return int(ioDesc.Len), err
 }