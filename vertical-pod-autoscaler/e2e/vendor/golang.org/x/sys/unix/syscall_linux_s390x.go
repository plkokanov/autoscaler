// Copyright 2016 The Go Authors. All rights reserved.
// Use of this source code is governed by a BSD-style
// license that can be found in the LICENSE file.

//go:build s390x && linux
// +build s390x,linux

package unix

import (
	"unsafe"
)

<<<<<<< HEAD
//sys	dup2(oldfd int, newfd int) (err error)
//sysnb	EpollCreate(size int) (fd int, err error)
=======
>>>>>>> e8d3e9b1
//sys	EpollWait(epfd int, events []EpollEvent, msec int) (n int, err error)
//sys	Fadvise(fd int, offset int64, length int64, advice int) (err error) = SYS_FADVISE64
//sys	Fchown(fd int, uid int, gid int) (err error)
//sys	Fstat(fd int, stat *Stat_t) (err error)
//sys	Fstatat(dirfd int, path string, stat *Stat_t, flags int) (err error) = SYS_NEWFSTATAT
//sys	Fstatfs(fd int, buf *Statfs_t) (err error)
//sys	Ftruncate(fd int, length int64) (err error)
//sysnb	Getegid() (egid int)
//sysnb	Geteuid() (euid int)
//sysnb	Getgid() (gid int)
//sysnb	Getrlimit(resource int, rlim *Rlimit) (err error)
//sysnb	Getuid() (uid int)
//sys	Lchown(path string, uid int, gid int) (err error)
//sys	Lstat(path string, stat *Stat_t) (err error)
//sys	Pause() (err error)
//sys	pread(fd int, p []byte, offset int64) (n int, err error) = SYS_PREAD64
//sys	pwrite(fd int, p []byte, offset int64) (n int, err error) = SYS_PWRITE64
//sys	Renameat(olddirfd int, oldpath string, newdirfd int, newpath string) (err error)
//sys	Seek(fd int, offset int64, whence int) (off int64, err error) = SYS_LSEEK
//sys	Select(nfd int, r *FdSet, w *FdSet, e *FdSet, timeout *Timeval) (n int, err error)
//sys	sendfile(outfd int, infd int, offset *int64, count int) (written int, err error)
//sys	setfsgid(gid int) (prev int, err error)
//sys	setfsuid(uid int) (prev int, err error)
//sysnb	Setregid(rgid int, egid int) (err error)
//sysnb	Setresgid(rgid int, egid int, sgid int) (err error)
//sysnb	Setresuid(ruid int, euid int, suid int) (err error)
//sysnb	Setrlimit(resource int, rlim *Rlimit) (err error)
//sysnb	Setreuid(ruid int, euid int) (err error)
//sys	Splice(rfd int, roff *int64, wfd int, woff *int64, len int, flags int) (n int64, err error)
//sys	Stat(path string, stat *Stat_t) (err error)
//sys	Statfs(path string, buf *Statfs_t) (err error)
//sys	SyncFileRange(fd int, off int64, n int64, flags int) (err error)
//sys	Truncate(path string, length int64) (err error)
//sys	Ustat(dev int, ubuf *Ustat_t) (err error)
//sysnb	getgroups(n int, list *_Gid_t) (nn int, err error)
//sysnb	setgroups(n int, list *_Gid_t) (err error)

//sys	futimesat(dirfd int, path string, times *[2]Timeval) (err error)
//sysnb	Gettimeofday(tv *Timeval) (err error)

func Time(t *Time_t) (tt Time_t, err error) {
	var tv Timeval
	err = Gettimeofday(&tv)
	if err != nil {
		return 0, err
	}
	if t != nil {
		*t = Time_t(tv.Sec)
	}
	return Time_t(tv.Sec), nil
}

//sys	Utime(path string, buf *Utimbuf) (err error)
//sys	utimes(path string, times *[2]Timeval) (err error)

func setTimespec(sec, nsec int64) Timespec {
	return Timespec{Sec: sec, Nsec: nsec}
}

func setTimeval(sec, usec int64) Timeval {
	return Timeval{Sec: sec, Usec: usec}
}

<<<<<<< HEAD
//sysnb	pipe2(p *[2]_C_int, flags int) (err error)

func Pipe(p []int) (err error) {
	if len(p) != 2 {
		return EINVAL
	}
	var pp [2]_C_int
	err = pipe2(&pp, 0) // pipe2 is the same as pipe when flags are set to 0.
	p[0] = int(pp[0])
	p[1] = int(pp[1])
	return
}

func Pipe2(p []int, flags int) (err error) {
	if len(p) != 2 {
		return EINVAL
	}
	var pp [2]_C_int
	err = pipe2(&pp, flags)
	p[0] = int(pp[0])
	p[1] = int(pp[1])
	return
}

=======
>>>>>>> e8d3e9b1
func Ioperm(from int, num int, on int) (err error) {
	return ENOSYS
}

func Iopl(level int) (err error) {
	return ENOSYS
}

func (r *PtraceRegs) PC() uint64 { return r.Psw.Addr }

func (r *PtraceRegs) SetPC(pc uint64) { r.Psw.Addr = pc }

func (iov *Iovec) SetLen(length int) {
	iov.Len = uint64(length)
}

func (msghdr *Msghdr) SetControllen(length int) {
	msghdr.Controllen = uint64(length)
}

func (msghdr *Msghdr) SetIovlen(length int) {
	msghdr.Iovlen = uint64(length)
}

func (cmsg *Cmsghdr) SetLen(length int) {
	cmsg.Len = uint64(length)
}

func (rsa *RawSockaddrNFCLLCP) SetServiceNameLen(length int) {
	rsa.Service_name_len = uint64(length)
}

// Linux on s390x uses the old mmap interface, which requires arguments to be passed in a struct.
// mmap2 also requires arguments to be passed in a struct; it is currently not exposed in <asm/unistd.h>.
func mmap(addr uintptr, length uintptr, prot int, flags int, fd int, offset int64) (xaddr uintptr, err error) {
	mmap_args := [6]uintptr{addr, length, uintptr(prot), uintptr(flags), uintptr(fd), uintptr(offset)}
	r0, _, e1 := Syscall(SYS_MMAP, uintptr(unsafe.Pointer(&mmap_args[0])), 0, 0)
	xaddr = uintptr(r0)
	if e1 != 0 {
		err = errnoErr(e1)
	}
	return
}

// On s390x Linux, all the socket calls go through an extra indirection.
// The arguments to the underlying system call (SYS_SOCKETCALL) are the
// number below and a pointer to an array of uintptr.
const (
	// see linux/net.h
	netSocket      = 1
	netBind        = 2
	netConnect     = 3
	netListen      = 4
	netAccept      = 5
	netGetSockName = 6
	netGetPeerName = 7
	netSocketPair  = 8
	netSend        = 9
	netRecv        = 10
	netSendTo      = 11
	netRecvFrom    = 12
	netShutdown    = 13
	netSetSockOpt  = 14
	netGetSockOpt  = 15
	netSendMsg     = 16
	netRecvMsg     = 17
	netAccept4     = 18
	netRecvMMsg    = 19
	netSendMMsg    = 20
)

func accept4(s int, rsa *RawSockaddrAny, addrlen *_Socklen, flags int) (int, error) {
	args := [4]uintptr{uintptr(s), uintptr(unsafe.Pointer(rsa)), uintptr(unsafe.Pointer(addrlen)), uintptr(flags)}
	fd, _, err := Syscall(SYS_SOCKETCALL, netAccept4, uintptr(unsafe.Pointer(&args)), 0)
	if err != 0 {
		return 0, err
	}
	return int(fd), nil
}

func getsockname(s int, rsa *RawSockaddrAny, addrlen *_Socklen) error {
	args := [3]uintptr{uintptr(s), uintptr(unsafe.Pointer(rsa)), uintptr(unsafe.Pointer(addrlen))}
	_, _, err := RawSyscall(SYS_SOCKETCALL, netGetSockName, uintptr(unsafe.Pointer(&args)), 0)
	if err != 0 {
		return err
	}
	return nil
}

func getpeername(s int, rsa *RawSockaddrAny, addrlen *_Socklen) error {
	args := [3]uintptr{uintptr(s), uintptr(unsafe.Pointer(rsa)), uintptr(unsafe.Pointer(addrlen))}
	_, _, err := RawSyscall(SYS_SOCKETCALL, netGetPeerName, uintptr(unsafe.Pointer(&args)), 0)
	if err != 0 {
		return err
	}
	return nil
}

func socketpair(domain int, typ int, flags int, fd *[2]int32) error {
	args := [4]uintptr{uintptr(domain), uintptr(typ), uintptr(flags), uintptr(unsafe.Pointer(fd))}
	_, _, err := RawSyscall(SYS_SOCKETCALL, netSocketPair, uintptr(unsafe.Pointer(&args)), 0)
	if err != 0 {
		return err
	}
	return nil
}

func bind(s int, addr unsafe.Pointer, addrlen _Socklen) error {
	args := [3]uintptr{uintptr(s), uintptr(addr), uintptr(addrlen)}
	_, _, err := Syscall(SYS_SOCKETCALL, netBind, uintptr(unsafe.Pointer(&args)), 0)
	if err != 0 {
		return err
	}
	return nil
}

func connect(s int, addr unsafe.Pointer, addrlen _Socklen) error {
	args := [3]uintptr{uintptr(s), uintptr(addr), uintptr(addrlen)}
	_, _, err := Syscall(SYS_SOCKETCALL, netConnect, uintptr(unsafe.Pointer(&args)), 0)
	if err != 0 {
		return err
	}
	return nil
}

func socket(domain int, typ int, proto int) (int, error) {
	args := [3]uintptr{uintptr(domain), uintptr(typ), uintptr(proto)}
	fd, _, err := RawSyscall(SYS_SOCKETCALL, netSocket, uintptr(unsafe.Pointer(&args)), 0)
	if err != 0 {
		return 0, err
	}
	return int(fd), nil
}

func getsockopt(s int, level int, name int, val unsafe.Pointer, vallen *_Socklen) error {
	args := [5]uintptr{uintptr(s), uintptr(level), uintptr(name), uintptr(val), uintptr(unsafe.Pointer(vallen))}
	_, _, err := Syscall(SYS_SOCKETCALL, netGetSockOpt, uintptr(unsafe.Pointer(&args)), 0)
	if err != 0 {
		return err
	}
	return nil
}

func setsockopt(s int, level int, name int, val unsafe.Pointer, vallen uintptr) error {
	args := [5]uintptr{uintptr(s), uintptr(level), uintptr(name), uintptr(val), vallen}
	_, _, err := Syscall(SYS_SOCKETCALL, netSetSockOpt, uintptr(unsafe.Pointer(&args)), 0)
	if err != 0 {
		return err
	}
	return nil
}

func recvfrom(s int, p []byte, flags int, from *RawSockaddrAny, fromlen *_Socklen) (int, error) {
	var base uintptr
	if len(p) > 0 {
		base = uintptr(unsafe.Pointer(&p[0]))
	}
	args := [6]uintptr{uintptr(s), base, uintptr(len(p)), uintptr(flags), uintptr(unsafe.Pointer(from)), uintptr(unsafe.Pointer(fromlen))}
	n, _, err := Syscall(SYS_SOCKETCALL, netRecvFrom, uintptr(unsafe.Pointer(&args)), 0)
	if err != 0 {
		return 0, err
	}
	return int(n), nil
}

func sendto(s int, p []byte, flags int, to unsafe.Pointer, addrlen _Socklen) error {
	var base uintptr
	if len(p) > 0 {
		base = uintptr(unsafe.Pointer(&p[0]))
	}
	args := [6]uintptr{uintptr(s), base, uintptr(len(p)), uintptr(flags), uintptr(to), uintptr(addrlen)}
	_, _, err := Syscall(SYS_SOCKETCALL, netSendTo, uintptr(unsafe.Pointer(&args)), 0)
	if err != 0 {
		return err
	}
	return nil
}

func recvmsg(s int, msg *Msghdr, flags int) (int, error) {
	args := [3]uintptr{uintptr(s), uintptr(unsafe.Pointer(msg)), uintptr(flags)}
	n, _, err := Syscall(SYS_SOCKETCALL, netRecvMsg, uintptr(unsafe.Pointer(&args)), 0)
	if err != 0 {
		return 0, err
	}
	return int(n), nil
}

func sendmsg(s int, msg *Msghdr, flags int) (int, error) {
	args := [3]uintptr{uintptr(s), uintptr(unsafe.Pointer(msg)), uintptr(flags)}
	n, _, err := Syscall(SYS_SOCKETCALL, netSendMsg, uintptr(unsafe.Pointer(&args)), 0)
	if err != 0 {
		return 0, err
	}
	return int(n), nil
}

func Listen(s int, n int) error {
	args := [2]uintptr{uintptr(s), uintptr(n)}
	_, _, err := Syscall(SYS_SOCKETCALL, netListen, uintptr(unsafe.Pointer(&args)), 0)
	if err != 0 {
		return err
	}
	return nil
}

func Shutdown(s, how int) error {
	args := [2]uintptr{uintptr(s), uintptr(how)}
	_, _, err := Syscall(SYS_SOCKETCALL, netShutdown, uintptr(unsafe.Pointer(&args)), 0)
	if err != 0 {
		return err
	}
	return nil
}

//sys	kexecFileLoad(kernelFd int, initrdFd int, cmdlineLen int, cmdline string, flags int) (err error)

func KexecFileLoad(kernelFd int, initrdFd int, cmdline string, flags int) error {
	cmdlineLen := len(cmdline)
	if cmdlineLen > 0 {
		// Account for the additional NULL byte added by
		// BytePtrFromString in kexecFileLoad. The kexec_file_load
		// syscall expects a NULL-terminated string.
		cmdlineLen++
	}
	return kexecFileLoad(kernelFd, initrdFd, cmdlineLen, cmdline, flags)
}<|MERGE_RESOLUTION|>--- conflicted
+++ resolved
@@ -11,11 +11,6 @@
 	"unsafe"
 )
 
-<<<<<<< HEAD
-//sys	dup2(oldfd int, newfd int) (err error)
-//sysnb	EpollCreate(size int) (fd int, err error)
-=======
->>>>>>> e8d3e9b1
 //sys	EpollWait(epfd int, events []EpollEvent, msec int) (n int, err error)
 //sys	Fadvise(fd int, offset int64, length int64, advice int) (err error) = SYS_FADVISE64
 //sys	Fchown(fd int, uid int, gid int) (err error)
@@ -79,33 +74,6 @@
 	return Timeval{Sec: sec, Usec: usec}
 }
 
-<<<<<<< HEAD
-//sysnb	pipe2(p *[2]_C_int, flags int) (err error)
-
-func Pipe(p []int) (err error) {
-	if len(p) != 2 {
-		return EINVAL
-	}
-	var pp [2]_C_int
-	err = pipe2(&pp, 0) // pipe2 is the same as pipe when flags are set to 0.
-	p[0] = int(pp[0])
-	p[1] = int(pp[1])
-	return
-}
-
-func Pipe2(p []int, flags int) (err error) {
-	if len(p) != 2 {
-		return EINVAL
-	}
-	var pp [2]_C_int
-	err = pipe2(&pp, flags)
-	p[0] = int(pp[0])
-	p[1] = int(pp[1])
-	return
-}
-
-=======
->>>>>>> e8d3e9b1
 func Ioperm(from int, num int, on int) (err error) {
 	return ENOSYS
 }
