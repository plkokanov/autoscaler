// Copyright 2018 The Go Authors. All rights reserved.
// Use of this source code is governed by a BSD-style
// license that can be found in the LICENSE file.

//go:build arm64 && freebsd
// +build arm64,freebsd

package unix

import (
	"syscall"
	"unsafe"
)

func setTimespec(sec, nsec int64) Timespec {
	return Timespec{Sec: sec, Nsec: nsec}
}

func setTimeval(sec, usec int64) Timeval {
	return Timeval{Sec: sec, Usec: usec}
}

func SetKevent(k *Kevent_t, fd, mode, flags int) {
	k.Ident = uint64(fd)
	k.Filter = int16(mode)
	k.Flags = uint16(flags)
}

func (iov *Iovec) SetLen(length int) {
	iov.Len = uint64(length)
}

func (msghdr *Msghdr) SetControllen(length int) {
	msghdr.Controllen = uint32(length)
}

func (msghdr *Msghdr) SetIovlen(length int) {
	msghdr.Iovlen = int32(length)
}

func (cmsg *Cmsghdr) SetLen(length int) {
	cmsg.Len = uint32(length)
}

func sendfile(outfd int, infd int, offset *int64, count int) (written int, err error) {
	var writtenOut uint64 = 0
	_, _, e1 := Syscall9(SYS_SENDFILE, uintptr(infd), uintptr(outfd), uintptr(*offset), uintptr(count), 0, uintptr(unsafe.Pointer(&writtenOut)), 0, 0, 0)

	written = int(writtenOut)

	if e1 != 0 {
		err = e1
	}
	return
}

func Syscall9(num, a1, a2, a3, a4, a5, a6, a7, a8, a9 uintptr) (r1, r2 uintptr, err syscall.Errno)

func PtraceIO(req int, pid int, addr uintptr, out []byte, countin int) (count int, err error) {
	ioDesc := PtraceIoDesc{Op: int32(req), Offs: (*byte)(unsafe.Pointer(addr)), Addr: (*byte)(unsafe.Pointer(&out[0])), Len: uint64(countin)}
<<<<<<< HEAD
	err = ptrace(PTRACE_IO, pid, uintptr(unsafe.Pointer(&ioDesc)), 0)
=======
	err = ptrace(PT_IO, pid, uintptr(unsafe.Pointer(&ioDesc)), 0)
>>>>>>> e8d3e9b1
	return int(ioDesc.Len), err
}<|MERGE_RESOLUTION|>--- conflicted
+++ resolved
@@ -58,10 +58,6 @@
 
 func PtraceIO(req int, pid int, addr uintptr, out []byte, countin int) (count int, err error) {
 	ioDesc := PtraceIoDesc{Op: int32(req), Offs: (*byte)(unsafe.Pointer(addr)), Addr: (*byte)(unsafe.Pointer(&out[0])), Len: uint64(countin)}
-<<<<<<< HEAD
-	err = ptrace(PTRACE_IO, pid, uintptr(unsafe.Pointer(&ioDesc)), 0)
-=======
 	err = ptrace(PT_IO, pid, uintptr(unsafe.Pointer(&ioDesc)), 0)
->>>>>>> e8d3e9b1
 	return int(ioDesc.Len), err
 }