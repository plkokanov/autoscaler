// Copyright 2009,2010 The Go Authors. All rights reserved.
// Use of this source code is governed by a BSD-style
// license that can be found in the LICENSE file.

// Darwin system calls.
// This file is compiled as ordinary Go code,
// but it is also input to mksyscall,
// which parses the //sys lines and generates system call stubs.
// Note that sometimes we use a lowercase //sys name and wrap
// it in our own nicer implementation, either here or in
// syscall_bsd.go or syscall_unix.go.

package unix

import (
	"fmt"
	"runtime"
	"syscall"
	"unsafe"
)

// SockaddrDatalink implements the Sockaddr interface for AF_LINK type sockets.
type SockaddrDatalink struct {
	Len    uint8
	Family uint8
	Index  uint16
	Type   uint8
	Nlen   uint8
	Alen   uint8
	Slen   uint8
	Data   [12]int8
	raw    RawSockaddrDatalink
}

// SockaddrCtl implements the Sockaddr interface for AF_SYSTEM type sockets.
type SockaddrCtl struct {
	ID   uint32
	Unit uint32
	raw  RawSockaddrCtl
}

func (sa *SockaddrCtl) sockaddr() (unsafe.Pointer, _Socklen, error) {
	sa.raw.Sc_len = SizeofSockaddrCtl
	sa.raw.Sc_family = AF_SYSTEM
	sa.raw.Ss_sysaddr = AF_SYS_CONTROL
	sa.raw.Sc_id = sa.ID
	sa.raw.Sc_unit = sa.Unit
	return unsafe.Pointer(&sa.raw), SizeofSockaddrCtl, nil
}

<<<<<<< HEAD
=======
// SockaddrVM implements the Sockaddr interface for AF_VSOCK type sockets.
// SockaddrVM provides access to Darwin VM sockets: a mechanism that enables
// bidirectional communication between a hypervisor and its guest virtual
// machines.
type SockaddrVM struct {
	// CID and Port specify a context ID and port address for a VM socket.
	// Guests have a unique CID, and hosts may have a well-known CID of:
	//  - VMADDR_CID_HYPERVISOR: refers to the hypervisor process.
	//  - VMADDR_CID_LOCAL: refers to local communication (loopback).
	//  - VMADDR_CID_HOST: refers to other processes on the host.
	CID  uint32
	Port uint32
	raw  RawSockaddrVM
}

func (sa *SockaddrVM) sockaddr() (unsafe.Pointer, _Socklen, error) {
	sa.raw.Len = SizeofSockaddrVM
	sa.raw.Family = AF_VSOCK
	sa.raw.Port = sa.Port
	sa.raw.Cid = sa.CID

	return unsafe.Pointer(&sa.raw), SizeofSockaddrVM, nil
}

>>>>>>> e8d3e9b1
func anyToSockaddrGOOS(fd int, rsa *RawSockaddrAny) (Sockaddr, error) {
	switch rsa.Addr.Family {
	case AF_SYSTEM:
		pp := (*RawSockaddrCtl)(unsafe.Pointer(rsa))
		if pp.Ss_sysaddr == AF_SYS_CONTROL {
			sa := new(SockaddrCtl)
			sa.ID = pp.Sc_id
			sa.Unit = pp.Sc_unit
			return sa, nil
		}
<<<<<<< HEAD
=======
	case AF_VSOCK:
		pp := (*RawSockaddrVM)(unsafe.Pointer(rsa))
		sa := &SockaddrVM{
			CID:  pp.Cid,
			Port: pp.Port,
		}
		return sa, nil
>>>>>>> e8d3e9b1
	}
	return nil, EAFNOSUPPORT
}

// Some external packages rely on SYS___SYSCTL being defined to implement their
// own sysctl wrappers. Provide it here, even though direct syscalls are no
// longer supported on darwin.
const SYS___SYSCTL = SYS_SYSCTL

// Translate "kern.hostname" to []_C_int{0,1,2,3}.
func nametomib(name string) (mib []_C_int, err error) {
	const siz = unsafe.Sizeof(mib[0])

	// NOTE(rsc): It seems strange to set the buffer to have
	// size CTL_MAXNAME+2 but use only CTL_MAXNAME
	// as the size. I don't know why the +2 is here, but the
	// kernel uses +2 for its own implementation of this function.
	// I am scared that if we don't include the +2 here, the kernel
	// will silently write 2 words farther than we specify
	// and we'll get memory corruption.
	var buf [CTL_MAXNAME + 2]_C_int
	n := uintptr(CTL_MAXNAME) * siz

	p := (*byte)(unsafe.Pointer(&buf[0]))
	bytes, err := ByteSliceFromString(name)
	if err != nil {
		return nil, err
	}

	// Magic sysctl: "setting" 0.3 to a string name
	// lets you read back the array of integers form.
	if err = sysctl([]_C_int{0, 3}, p, &n, &bytes[0], uintptr(len(name))); err != nil {
		return nil, err
	}
	return buf[0 : n/siz], nil
}

func direntIno(buf []byte) (uint64, bool) {
	return readInt(buf, unsafe.Offsetof(Dirent{}.Ino), unsafe.Sizeof(Dirent{}.Ino))
}

func direntReclen(buf []byte) (uint64, bool) {
	return readInt(buf, unsafe.Offsetof(Dirent{}.Reclen), unsafe.Sizeof(Dirent{}.Reclen))
}

func direntNamlen(buf []byte) (uint64, bool) {
	return readInt(buf, unsafe.Offsetof(Dirent{}.Namlen), unsafe.Sizeof(Dirent{}.Namlen))
}

func PtraceAttach(pid int) (err error) { return ptrace(PT_ATTACH, pid, 0, 0) }
func PtraceDetach(pid int) (err error) { return ptrace(PT_DETACH, pid, 0, 0) }

<<<<<<< HEAD
type attrList struct {
	bitmapCount uint16
	_           uint16
	CommonAttr  uint32
	VolAttr     uint32
	DirAttr     uint32
	FileAttr    uint32
	Forkattr    uint32
}

=======
>>>>>>> e8d3e9b1
//sysnb	pipe(p *[2]int32) (err error)

func Pipe(p []int) (err error) {
	if len(p) != 2 {
		return EINVAL
	}
	var x [2]int32
	err = pipe(&x)
<<<<<<< HEAD
	p[0] = int(x[0])
	p[1] = int(x[1])
=======
	if err == nil {
		p[0] = int(x[0])
		p[1] = int(x[1])
	}
>>>>>>> e8d3e9b1
	return
}

func Getfsstat(buf []Statfs_t, flags int) (n int, err error) {
	var _p0 unsafe.Pointer
	var bufsize uintptr
	if len(buf) > 0 {
		_p0 = unsafe.Pointer(&buf[0])
		bufsize = unsafe.Sizeof(Statfs_t{}) * uintptr(len(buf))
	}
	return getfsstat(_p0, bufsize, flags)
}

func xattrPointer(dest []byte) *byte {
	// It's only when dest is set to NULL that the OS X implementations of
	// getxattr() and listxattr() return the current sizes of the named attributes.
	// An empty byte array is not sufficient. To maintain the same behaviour as the
	// linux implementation, we wrap around the system calls and pass in NULL when
	// dest is empty.
	var destp *byte
	if len(dest) > 0 {
		destp = &dest[0]
	}
	return destp
}

//sys	getxattr(path string, attr string, dest *byte, size int, position uint32, options int) (sz int, err error)

func Getxattr(path string, attr string, dest []byte) (sz int, err error) {
	return getxattr(path, attr, xattrPointer(dest), len(dest), 0, 0)
}

func Lgetxattr(link string, attr string, dest []byte) (sz int, err error) {
	return getxattr(link, attr, xattrPointer(dest), len(dest), 0, XATTR_NOFOLLOW)
}

//sys	fgetxattr(fd int, attr string, dest *byte, size int, position uint32, options int) (sz int, err error)

func Fgetxattr(fd int, attr string, dest []byte) (sz int, err error) {
	return fgetxattr(fd, attr, xattrPointer(dest), len(dest), 0, 0)
}

//sys	setxattr(path string, attr string, data *byte, size int, position uint32, options int) (err error)

func Setxattr(path string, attr string, data []byte, flags int) (err error) {
	// The parameters for the OS X implementation vary slightly compared to the
	// linux system call, specifically the position parameter:
	//
	//  linux:
	//      int setxattr(
	//          const char *path,
	//          const char *name,
	//          const void *value,
	//          size_t size,
	//          int flags
	//      );
	//
	//  darwin:
	//      int setxattr(
	//          const char *path,
	//          const char *name,
	//          void *value,
	//          size_t size,
	//          u_int32_t position,
	//          int options
	//      );
	//
	// position specifies the offset within the extended attribute. In the
	// current implementation, only the resource fork extended attribute makes
	// use of this argument. For all others, position is reserved. We simply
	// default to setting it to zero.
	return setxattr(path, attr, xattrPointer(data), len(data), 0, flags)
}

func Lsetxattr(link string, attr string, data []byte, flags int) (err error) {
	return setxattr(link, attr, xattrPointer(data), len(data), 0, flags|XATTR_NOFOLLOW)
}

//sys	fsetxattr(fd int, attr string, data *byte, size int, position uint32, options int) (err error)

func Fsetxattr(fd int, attr string, data []byte, flags int) (err error) {
	return fsetxattr(fd, attr, xattrPointer(data), len(data), 0, 0)
}

//sys	removexattr(path string, attr string, options int) (err error)

func Removexattr(path string, attr string) (err error) {
	// We wrap around and explicitly zero out the options provided to the OS X
	// implementation of removexattr, we do so for interoperability with the
	// linux variant.
	return removexattr(path, attr, 0)
}

func Lremovexattr(link string, attr string) (err error) {
	return removexattr(link, attr, XATTR_NOFOLLOW)
}

//sys	fremovexattr(fd int, attr string, options int) (err error)

func Fremovexattr(fd int, attr string) (err error) {
	return fremovexattr(fd, attr, 0)
}

//sys	listxattr(path string, dest *byte, size int, options int) (sz int, err error)

func Listxattr(path string, dest []byte) (sz int, err error) {
	return listxattr(path, xattrPointer(dest), len(dest), 0)
}

func Llistxattr(link string, dest []byte) (sz int, err error) {
	return listxattr(link, xattrPointer(dest), len(dest), XATTR_NOFOLLOW)
}

//sys	flistxattr(fd int, dest *byte, size int, options int) (sz int, err error)

func Flistxattr(fd int, dest []byte) (sz int, err error) {
	return flistxattr(fd, xattrPointer(dest), len(dest), 0)
}

<<<<<<< HEAD
func setattrlistTimes(path string, times []Timespec, flags int) error {
	_p0, err := BytePtrFromString(path)
	if err != nil {
		return err
	}

	var attrList attrList
	attrList.bitmapCount = ATTR_BIT_MAP_COUNT
	attrList.CommonAttr = ATTR_CMN_MODTIME | ATTR_CMN_ACCTIME

	// order is mtime, atime: the opposite of Chtimes
	attributes := [2]Timespec{times[1], times[0]}
	options := 0
	if flags&AT_SYMLINK_NOFOLLOW != 0 {
		options |= FSOPT_NOFOLLOW
	}
	return setattrlist(
		_p0,
		unsafe.Pointer(&attrList),
		unsafe.Pointer(&attributes),
		unsafe.Sizeof(attributes),
		options)
}

//sys	setattrlist(path *byte, list unsafe.Pointer, buf unsafe.Pointer, size uintptr, options int) (err error)

func utimensat(dirfd int, path string, times *[2]Timespec, flags int) error {
	// Darwin doesn't support SYS_UTIMENSAT
	return ENOSYS
}
=======
//sys	utimensat(dirfd int, path string, times *[2]Timespec, flags int) (err error)
>>>>>>> e8d3e9b1

/*
 * Wrapped
 */

//sys	fcntl(fd int, cmd int, arg int) (val int, err error)

//sys	kill(pid int, signum int, posix int) (err error)

func Kill(pid int, signum syscall.Signal) (err error) { return kill(pid, int(signum), 1) }

//sys	ioctl(fd int, req uint, arg uintptr) (err error)

func IoctlCtlInfo(fd int, ctlInfo *CtlInfo) error {
	err := ioctl(fd, CTLIOCGINFO, uintptr(unsafe.Pointer(ctlInfo)))
	runtime.KeepAlive(ctlInfo)
	return err
}

// IfreqMTU is struct ifreq used to get or set a network device's MTU.
type IfreqMTU struct {
	Name [IFNAMSIZ]byte
	MTU  int32
}

// IoctlGetIfreqMTU performs the SIOCGIFMTU ioctl operation on fd to get the MTU
// of the network device specified by ifname.
func IoctlGetIfreqMTU(fd int, ifname string) (*IfreqMTU, error) {
	var ifreq IfreqMTU
	copy(ifreq.Name[:], ifname)
	err := ioctl(fd, SIOCGIFMTU, uintptr(unsafe.Pointer(&ifreq)))
	return &ifreq, err
}

// IoctlSetIfreqMTU performs the SIOCSIFMTU ioctl operation on fd to set the MTU
// of the network device specified by ifreq.Name.
func IoctlSetIfreqMTU(fd int, ifreq *IfreqMTU) error {
	err := ioctl(fd, SIOCSIFMTU, uintptr(unsafe.Pointer(ifreq)))
	runtime.KeepAlive(ifreq)
	return err
}

//sys	sysctl(mib []_C_int, old *byte, oldlen *uintptr, new *byte, newlen uintptr) (err error) = SYS_SYSCTL

func Uname(uname *Utsname) error {
	mib := []_C_int{CTL_KERN, KERN_OSTYPE}
	n := unsafe.Sizeof(uname.Sysname)
	if err := sysctl(mib, &uname.Sysname[0], &n, nil, 0); err != nil {
		return err
	}

	mib = []_C_int{CTL_KERN, KERN_HOSTNAME}
	n = unsafe.Sizeof(uname.Nodename)
	if err := sysctl(mib, &uname.Nodename[0], &n, nil, 0); err != nil {
		return err
	}

	mib = []_C_int{CTL_KERN, KERN_OSRELEASE}
	n = unsafe.Sizeof(uname.Release)
	if err := sysctl(mib, &uname.Release[0], &n, nil, 0); err != nil {
		return err
	}

	mib = []_C_int{CTL_KERN, KERN_VERSION}
	n = unsafe.Sizeof(uname.Version)
	if err := sysctl(mib, &uname.Version[0], &n, nil, 0); err != nil {
		return err
	}

	// The version might have newlines or tabs in it, convert them to
	// spaces.
	for i, b := range uname.Version {
		if b == '\n' || b == '\t' {
			if i == len(uname.Version)-1 {
				uname.Version[i] = 0
			} else {
				uname.Version[i] = ' '
			}
		}
	}

	mib = []_C_int{CTL_HW, HW_MACHINE}
	n = unsafe.Sizeof(uname.Machine)
	if err := sysctl(mib, &uname.Machine[0], &n, nil, 0); err != nil {
		return err
	}

	return nil
}

func Sendfile(outfd int, infd int, offset *int64, count int) (written int, err error) {
	if raceenabled {
		raceReleaseMerge(unsafe.Pointer(&ioSync))
	}
	var length = int64(count)
	err = sendfile(infd, outfd, *offset, &length, nil, 0)
	written = int(length)
	return
}

func GetsockoptIPMreqn(fd, level, opt int) (*IPMreqn, error) {
	var value IPMreqn
	vallen := _Socklen(SizeofIPMreqn)
	errno := getsockopt(fd, level, opt, unsafe.Pointer(&value), &vallen)
	return &value, errno
}

func SetsockoptIPMreqn(fd, level, opt int, mreq *IPMreqn) (err error) {
	return setsockopt(fd, level, opt, unsafe.Pointer(mreq), unsafe.Sizeof(*mreq))
}

// GetsockoptXucred is a getsockopt wrapper that returns an Xucred struct.
// The usual level and opt are SOL_LOCAL and LOCAL_PEERCRED, respectively.
func GetsockoptXucred(fd, level, opt int) (*Xucred, error) {
	x := new(Xucred)
	vallen := _Socklen(SizeofXucred)
	err := getsockopt(fd, level, opt, unsafe.Pointer(x), &vallen)
	return x, err
}

<<<<<<< HEAD
func SysctlKinfoProcSlice(name string) ([]KinfoProc, error) {
	mib, err := sysctlmib(name)
=======
func GetsockoptTCPConnectionInfo(fd, level, opt int) (*TCPConnectionInfo, error) {
	var value TCPConnectionInfo
	vallen := _Socklen(SizeofTCPConnectionInfo)
	err := getsockopt(fd, level, opt, unsafe.Pointer(&value), &vallen)
	return &value, err
}

func SysctlKinfoProc(name string, args ...int) (*KinfoProc, error) {
	mib, err := sysctlmib(name, args...)
	if err != nil {
		return nil, err
	}

	var kinfo KinfoProc
	n := uintptr(SizeofKinfoProc)
	if err := sysctl(mib, (*byte)(unsafe.Pointer(&kinfo)), &n, nil, 0); err != nil {
		return nil, err
	}
	if n != SizeofKinfoProc {
		return nil, EIO
	}
	return &kinfo, nil
}

func SysctlKinfoProcSlice(name string, args ...int) ([]KinfoProc, error) {
	mib, err := sysctlmib(name, args...)
>>>>>>> e8d3e9b1
	if err != nil {
		return nil, err
	}

	// Find size.
	n := uintptr(0)
	if err := sysctl(mib, nil, &n, nil, 0); err != nil {
		return nil, err
	}
	if n == 0 {
		return nil, nil
	}
	if n%SizeofKinfoProc != 0 {
		return nil, fmt.Errorf("sysctl() returned a size of %d, which is not a multiple of %d", n, SizeofKinfoProc)
	}

	// Read into buffer of that size.
	buf := make([]KinfoProc, n/SizeofKinfoProc)
	if err := sysctl(mib, (*byte)(unsafe.Pointer(&buf[0])), &n, nil, 0); err != nil {
		return nil, err
	}
	if n%SizeofKinfoProc != 0 {
		return nil, fmt.Errorf("sysctl() returned a size of %d, which is not a multiple of %d", n, SizeofKinfoProc)
	}

	// The actual call may return less than the original reported required
	// size so ensure we deal with that.
	return buf[:n/SizeofKinfoProc], nil
}

//sys	sendfile(infd int, outfd int, offset int64, len *int64, hdtr unsafe.Pointer, flags int) (err error)

//sys	shmat(id int, addr uintptr, flag int) (ret uintptr, err error)
//sys	shmctl(id int, cmd int, buf *SysvShmDesc) (result int, err error)
//sys	shmdt(addr uintptr) (err error)
//sys	shmget(key int, size int, flag int) (id int, err error)

/*
 * Exposed directly
 */
//sys	Access(path string, mode uint32) (err error)
//sys	Adjtime(delta *Timeval, olddelta *Timeval) (err error)
//sys	Chdir(path string) (err error)
//sys	Chflags(path string, flags int) (err error)
//sys	Chmod(path string, mode uint32) (err error)
//sys	Chown(path string, uid int, gid int) (err error)
//sys	Chroot(path string) (err error)
//sys	ClockGettime(clockid int32, time *Timespec) (err error)
//sys	Close(fd int) (err error)
//sys	Clonefile(src string, dst string, flags int) (err error)
//sys	Clonefileat(srcDirfd int, src string, dstDirfd int, dst string, flags int) (err error)
//sys	Dup(fd int) (nfd int, err error)
//sys	Dup2(from int, to int) (err error)
//sys	Exchangedata(path1 string, path2 string, options int) (err error)
//sys	Exit(code int)
//sys	Faccessat(dirfd int, path string, mode uint32, flags int) (err error)
//sys	Fchdir(fd int) (err error)
//sys	Fchflags(fd int, flags int) (err error)
//sys	Fchmod(fd int, mode uint32) (err error)
//sys	Fchmodat(dirfd int, path string, mode uint32, flags int) (err error)
//sys	Fchown(fd int, uid int, gid int) (err error)
//sys	Fchownat(dirfd int, path string, uid int, gid int, flags int) (err error)
//sys	Fclonefileat(srcDirfd int, dstDirfd int, dst string, flags int) (err error)
//sys	Flock(fd int, how int) (err error)
//sys	Fpathconf(fd int, name int) (val int, err error)
//sys	Fsync(fd int) (err error)
//sys	Ftruncate(fd int, length int64) (err error)
//sys	Getcwd(buf []byte) (n int, err error)
//sys	Getdtablesize() (size int)
//sysnb	Getegid() (egid int)
//sysnb	Geteuid() (uid int)
//sysnb	Getgid() (gid int)
//sysnb	Getpgid(pid int) (pgid int, err error)
//sysnb	Getpgrp() (pgrp int)
//sysnb	Getpid() (pid int)
//sysnb	Getppid() (ppid int)
//sys	Getpriority(which int, who int) (prio int, err error)
//sysnb	Getrlimit(which int, lim *Rlimit) (err error)
//sysnb	Getrusage(who int, rusage *Rusage) (err error)
//sysnb	Getsid(pid int) (sid int, err error)
//sysnb	Gettimeofday(tp *Timeval) (err error)
//sysnb	Getuid() (uid int)
//sysnb	Issetugid() (tainted bool)
//sys	Kqueue() (fd int, err error)
//sys	Lchown(path string, uid int, gid int) (err error)
//sys	Link(path string, link string) (err error)
//sys	Linkat(pathfd int, path string, linkfd int, link string, flags int) (err error)
//sys	Listen(s int, backlog int) (err error)
//sys	Mkdir(path string, mode uint32) (err error)
//sys	Mkdirat(dirfd int, path string, mode uint32) (err error)
//sys	Mkfifo(path string, mode uint32) (err error)
//sys	Mknod(path string, mode uint32, dev int) (err error)
//sys	Mount(fsType string, dir string, flags int, data unsafe.Pointer) (err error)
//sys	Open(path string, mode int, perm uint32) (fd int, err error)
//sys	Openat(dirfd int, path string, mode int, perm uint32) (fd int, err error)
//sys	Pathconf(path string, name int) (val int, err error)
//sys	pread(fd int, p []byte, offset int64) (n int, err error)
//sys	pwrite(fd int, p []byte, offset int64) (n int, err error)
//sys	read(fd int, p []byte) (n int, err error)
//sys	Readlink(path string, buf []byte) (n int, err error)
//sys	Readlinkat(dirfd int, path string, buf []byte) (n int, err error)
//sys	Rename(from string, to string) (err error)
//sys	Renameat(fromfd int, from string, tofd int, to string) (err error)
//sys	Revoke(path string) (err error)
//sys	Rmdir(path string) (err error)
//sys	Seek(fd int, offset int64, whence int) (newoffset int64, err error) = SYS_LSEEK
//sys	Select(nfd int, r *FdSet, w *FdSet, e *FdSet, timeout *Timeval) (n int, err error)
//sys	Setegid(egid int) (err error)
//sysnb	Seteuid(euid int) (err error)
//sysnb	Setgid(gid int) (err error)
//sys	Setlogin(name string) (err error)
//sysnb	Setpgid(pid int, pgid int) (err error)
//sys	Setpriority(which int, who int, prio int) (err error)
//sys	Setprivexec(flag int) (err error)
//sysnb	Setregid(rgid int, egid int) (err error)
//sysnb	Setreuid(ruid int, euid int) (err error)
//sysnb	Setrlimit(which int, lim *Rlimit) (err error)
//sysnb	Setsid() (pid int, err error)
//sysnb	Settimeofday(tp *Timeval) (err error)
//sysnb	Setuid(uid int) (err error)
//sys	Symlink(path string, link string) (err error)
//sys	Symlinkat(oldpath string, newdirfd int, newpath string) (err error)
//sys	Sync() (err error)
//sys	Truncate(path string, length int64) (err error)
//sys	Umask(newmask int) (oldmask int)
//sys	Undelete(path string) (err error)
//sys	Unlink(path string) (err error)
//sys	Unlinkat(dirfd int, path string, flags int) (err error)
//sys	Unmount(path string, flags int) (err error)
//sys	write(fd int, p []byte) (n int, err error)
//sys	mmap(addr uintptr, length uintptr, prot int, flag int, fd int, pos int64) (ret uintptr, err error)
//sys	munmap(addr uintptr, length uintptr) (err error)
//sys	readlen(fd int, buf *byte, nbuf int) (n int, err error) = SYS_READ
//sys	writelen(fd int, buf *byte, nbuf int) (n int, err error) = SYS_WRITE

/*
 * Unimplemented
 */
// Profil
// Sigaction
// Sigprocmask
// Getlogin
// Sigpending
// Sigaltstack
// Ioctl
// Reboot
// Execve
// Vfork
// Sbrk
// Sstk
// Ovadvise
// Mincore
// Setitimer
// Swapon
// Select
// Sigsuspend
// Readv
// Writev
// Nfssvc
// Getfh
// Quotactl
// Csops
// Waitid
// Add_profil
// Kdebug_trace
// Sigreturn
// Atsocket
// Kqueue_from_portset_np
// Kqueue_portset
// Getattrlist
// Setattrlist
// Getdirentriesattr
// Searchfs
// Delete
// Copyfile
// Watchevent
// Waitevent
// Modwatch
// Fsctl
// Initgroups
// Posix_spawn
// Nfsclnt
// Fhopen
// Minherit
// Semsys
// Msgsys
// Shmsys
// Semctl
// Semget
// Semop
// Msgctl
// Msgget
// Msgsnd
// Msgrcv
// Shm_open
// Shm_unlink
// Sem_open
// Sem_close
// Sem_unlink
// Sem_wait
// Sem_trywait
// Sem_post
// Sem_getvalue
// Sem_init
// Sem_destroy
// Open_extended
// Umask_extended
// Stat_extended
// Lstat_extended
// Fstat_extended
// Chmod_extended
// Fchmod_extended
// Access_extended
// Settid
// Gettid
// Setsgroups
// Getsgroups
// Setwgroups
// Getwgroups
// Mkfifo_extended
// Mkdir_extended
// Identitysvc
// Shared_region_check_np
// Shared_region_map_np
// __pthread_mutex_destroy
// __pthread_mutex_init
// __pthread_mutex_lock
// __pthread_mutex_trylock
// __pthread_mutex_unlock
// __pthread_cond_init
// __pthread_cond_destroy
// __pthread_cond_broadcast
// __pthread_cond_signal
// Setsid_with_pid
// __pthread_cond_timedwait
// Aio_fsync
// Aio_return
// Aio_suspend
// Aio_cancel
// Aio_error
// Aio_read
// Aio_write
// Lio_listio
// __pthread_cond_wait
// Iopolicysys
// __pthread_kill
// __pthread_sigmask
// __sigwait
// __disable_threadsignal
// __pthread_markcancel
// __pthread_canceled
// __semwait_signal
// Proc_info
// sendfile
// Stat64_extended
// Lstat64_extended
// Fstat64_extended
// __pthread_chdir
// __pthread_fchdir
// Audit
// Auditon
// Getauid
// Setauid
// Getaudit
// Setaudit
// Getaudit_addr
// Setaudit_addr
// Auditctl
// Bsdthread_create
// Bsdthread_terminate
// Stack_snapshot
// Bsdthread_register
// Workq_open
// Workq_ops
// __mac_execve
// __mac_syscall
// __mac_get_file
// __mac_set_file
// __mac_get_link
// __mac_set_link
// __mac_get_proc
// __mac_set_proc
// __mac_get_fd
// __mac_set_fd
// __mac_get_pid
// __mac_get_lcid
// __mac_get_lctx
// __mac_set_lctx
// Setlcid
// Read_nocancel
// Write_nocancel
// Open_nocancel
// Close_nocancel
// Wait4_nocancel
// Recvmsg_nocancel
// Sendmsg_nocancel
// Recvfrom_nocancel
// Accept_nocancel
// Fcntl_nocancel
// Select_nocancel
// Fsync_nocancel
// Connect_nocancel
// Sigsuspend_nocancel
// Readv_nocancel
// Writev_nocancel
// Sendto_nocancel
// Pread_nocancel
// Pwrite_nocancel
// Waitid_nocancel
// Poll_nocancel
// Msgsnd_nocancel
// Msgrcv_nocancel
// Sem_wait_nocancel
// Aio_suspend_nocancel
// __sigwait_nocancel
// __semwait_signal_nocancel
// __mac_mount
// __mac_get_mount
// __mac_getfsstat<|MERGE_RESOLUTION|>--- conflicted
+++ resolved
@@ -48,8 +48,6 @@
 	return unsafe.Pointer(&sa.raw), SizeofSockaddrCtl, nil
 }
 
-<<<<<<< HEAD
-=======
 // SockaddrVM implements the Sockaddr interface for AF_VSOCK type sockets.
 // SockaddrVM provides access to Darwin VM sockets: a mechanism that enables
 // bidirectional communication between a hypervisor and its guest virtual
@@ -74,7 +72,6 @@
 	return unsafe.Pointer(&sa.raw), SizeofSockaddrVM, nil
 }
 
->>>>>>> e8d3e9b1
 func anyToSockaddrGOOS(fd int, rsa *RawSockaddrAny) (Sockaddr, error) {
 	switch rsa.Addr.Family {
 	case AF_SYSTEM:
@@ -85,8 +82,6 @@
 			sa.Unit = pp.Sc_unit
 			return sa, nil
 		}
-<<<<<<< HEAD
-=======
 	case AF_VSOCK:
 		pp := (*RawSockaddrVM)(unsafe.Pointer(rsa))
 		sa := &SockaddrVM{
@@ -94,7 +89,6 @@
 			Port: pp.Port,
 		}
 		return sa, nil
->>>>>>> e8d3e9b1
 	}
 	return nil, EAFNOSUPPORT
 }
@@ -147,19 +141,6 @@
 func PtraceAttach(pid int) (err error) { return ptrace(PT_ATTACH, pid, 0, 0) }
 func PtraceDetach(pid int) (err error) { return ptrace(PT_DETACH, pid, 0, 0) }
 
-<<<<<<< HEAD
-type attrList struct {
-	bitmapCount uint16
-	_           uint16
-	CommonAttr  uint32
-	VolAttr     uint32
-	DirAttr     uint32
-	FileAttr    uint32
-	Forkattr    uint32
-}
-
-=======
->>>>>>> e8d3e9b1
 //sysnb	pipe(p *[2]int32) (err error)
 
 func Pipe(p []int) (err error) {
@@ -168,15 +149,10 @@
 	}
 	var x [2]int32
 	err = pipe(&x)
-<<<<<<< HEAD
-	p[0] = int(x[0])
-	p[1] = int(x[1])
-=======
 	if err == nil {
 		p[0] = int(x[0])
 		p[1] = int(x[1])
 	}
->>>>>>> e8d3e9b1
 	return
 }
 
@@ -296,40 +272,7 @@
 	return flistxattr(fd, xattrPointer(dest), len(dest), 0)
 }
 
-<<<<<<< HEAD
-func setattrlistTimes(path string, times []Timespec, flags int) error {
-	_p0, err := BytePtrFromString(path)
-	if err != nil {
-		return err
-	}
-
-	var attrList attrList
-	attrList.bitmapCount = ATTR_BIT_MAP_COUNT
-	attrList.CommonAttr = ATTR_CMN_MODTIME | ATTR_CMN_ACCTIME
-
-	// order is mtime, atime: the opposite of Chtimes
-	attributes := [2]Timespec{times[1], times[0]}
-	options := 0
-	if flags&AT_SYMLINK_NOFOLLOW != 0 {
-		options |= FSOPT_NOFOLLOW
-	}
-	return setattrlist(
-		_p0,
-		unsafe.Pointer(&attrList),
-		unsafe.Pointer(&attributes),
-		unsafe.Sizeof(attributes),
-		options)
-}
-
-//sys	setattrlist(path *byte, list unsafe.Pointer, buf unsafe.Pointer, size uintptr, options int) (err error)
-
-func utimensat(dirfd int, path string, times *[2]Timespec, flags int) error {
-	// Darwin doesn't support SYS_UTIMENSAT
-	return ENOSYS
-}
-=======
 //sys	utimensat(dirfd int, path string, times *[2]Timespec, flags int) (err error)
->>>>>>> e8d3e9b1
 
 /*
  * Wrapped
@@ -450,10 +393,6 @@
 	return x, err
 }
 
-<<<<<<< HEAD
-func SysctlKinfoProcSlice(name string) ([]KinfoProc, error) {
-	mib, err := sysctlmib(name)
-=======
 func GetsockoptTCPConnectionInfo(fd, level, opt int) (*TCPConnectionInfo, error) {
 	var value TCPConnectionInfo
 	vallen := _Socklen(SizeofTCPConnectionInfo)
@@ -480,7 +419,6 @@
 
 func SysctlKinfoProcSlice(name string, args ...int) ([]KinfoProc, error) {
 	mib, err := sysctlmib(name, args...)
->>>>>>> e8d3e9b1
 	if err != nil {
 		return nil, err
 	}
