--- conflicted
+++ resolved
@@ -131,16 +131,6 @@
 			}
 			if _, ok := status.FromError(err); ok {
 				// Status error: end the RPC unconditionally with this status.
-<<<<<<< HEAD
-				return nil, nil, err
-			}
-			// For all other errors, wait for ready RPCs should block and other
-			// RPCs should fail with unavailable.
-			if !failfast {
-				lastPickErr = err
-				continue
-			}
-=======
 				return nil, nil, dropError{error: err}
 			}
 			// For all other errors, wait for ready RPCs should block and other
@@ -149,17 +139,12 @@
 				lastPickErr = err
 				continue
 			}
->>>>>>> e8d3e9b1
 			return nil, nil, status.Error(codes.Unavailable, err.Error())
 		}
 
 		acw, ok := pickResult.SubConn.(*acBalancerWrapper)
 		if !ok {
-<<<<<<< HEAD
-			logger.Error("subconn returned from pick is not *acBalancerWrapper")
-=======
 			logger.Errorf("subconn returned from pick is type %T, not *acBalancerWrapper", pickResult.SubConn)
->>>>>>> e8d3e9b1
 			continue
 		}
 		if t := acw.getAddrConn().getReadyTransport(); t != nil {
