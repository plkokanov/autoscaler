--- conflicted
+++ resolved
@@ -46,24 +46,6 @@
 	PodFSGroupChangePolicy *v1.PodFSGroupChangePolicy
 }
 
-// Config is a struct containing all arguments for creating a pod.
-// SELinux testing requires to pass HostIPC and HostPID as boolean arguments.
-type Config struct {
-	NS                     string
-	PVCs                   []*v1.PersistentVolumeClaim
-	PVCsReadOnly           bool
-	InlineVolumeSources    []*v1.VolumeSource
-	IsPrivileged           bool
-	Command                string
-	HostIPC                bool
-	HostPID                bool
-	SeLinuxLabel           *v1.SELinuxOptions
-	FsGroup                *int64
-	NodeSelection          NodeSelection
-	ImageID                int
-	PodFSGroupChangePolicy *v1.PodFSGroupChangePolicy
-}
-
 // CreateUnschedulablePod with given claims based on node selector
 func CreateUnschedulablePod(client clientset.Interface, namespace string, nodeSelector map[string]string, pvclaims []*v1.PersistentVolumeClaim, isPrivileged bool, command string) (*v1.Pod, error) {
 	pod := MakePod(namespace, nodeSelector, pvclaims, isPrivileged, command)
@@ -178,17 +160,10 @@
 func MakeSecPod(podConfig *Config) (*v1.Pod, error) {
 	if podConfig.NS == "" {
 		return nil, fmt.Errorf("Cannot create pod with empty namespace")
-<<<<<<< HEAD
 	}
 	if len(podConfig.Command) == 0 {
 		podConfig.Command = "trap exit TERM; while true; do sleep 1; done"
 	}
-=======
-	}
-	if len(podConfig.Command) == 0 {
-		podConfig.Command = "trap exit TERM; while true; do sleep 1; done"
-	}
->>>>>>> e8d3e9b1
 
 	podName := "pod-" + string(uuid.NewUUID())
 	if podConfig.FsGroup == nil && !NodeOSDistroIs("windows") {
