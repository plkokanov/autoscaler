--- conflicted
+++ resolved
@@ -755,26 +755,6 @@
 // length.  After sorting, the pods will be ordered as follows, applying each
 // rule in turn until one matches:
 //
-<<<<<<< HEAD
-// 1. If only one of the pods is assigned to a node, the pod that is not
-//    assigned comes before the pod that is.
-// 2. If the pods' phases differ, a pending pod comes before a pod whose phase
-//    is unknown, and a pod whose phase is unknown comes before a running pod.
-// 3. If exactly one of the pods is ready, the pod that is not ready comes
-//    before the ready pod.
-// 4. If controller.kubernetes.io/pod-deletion-cost annotation is set, then
-//    the pod with the lower value will come first.
-// 5. If the pods' ranks differ, the pod with greater rank comes before the pod
-//    with lower rank.
-// 6. If both pods are ready but have not been ready for the same amount of
-//    time, the pod that has been ready for a shorter amount of time comes
-//    before the pod that has been ready for longer.
-// 7. If one pod has a container that has restarted more than any container in
-//    the other pod, the pod with the container with more restarts comes
-//    before the other pod.
-// 8. If the pods' creation times differ, the pod that was created more recently
-//    comes before the older pod.
-=======
 //  1. If only one of the pods is assigned to a node, the pod that is not
 //     assigned comes before the pod that is.
 //  2. If the pods' phases differ, a pending pod comes before a pod whose phase
@@ -797,11 +777,6 @@
 // In 6 and 8, times are compared in a logarithmic scale. This allows a level
 // of randomness among equivalent Pods when sorting. If two pods have the same
 // logarithmic rank, they are sorted by UUID to provide a pseudorandom order.
->>>>>>> e8d3e9b1
-//
-// In 6 and 8, times are compared in a logarithmic scale. This allows a level
-// of randomness among equivalent Pods when sorting. If two pods have the same
-// logarithmic rank, they are sorted by UUID to provide a pseudorandom order.
 //
 // If none of these rules matches, the second pod comes before the first pod.
 //
