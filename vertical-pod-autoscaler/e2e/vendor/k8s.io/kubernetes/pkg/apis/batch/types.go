/*
Copyright 2016 The Kubernetes Authors.

Licensed under the Apache License, Version 2.0 (the "License");
you may not use this file except in compliance with the License.
You may obtain a copy of the License at

    http://www.apache.org/licenses/LICENSE-2.0

Unless required by applicable law or agreed to in writing, software
distributed under the License is distributed on an "AS IS" BASIS,
WITHOUT WARRANTIES OR CONDITIONS OF ANY KIND, either express or implied.
See the License for the specific language governing permissions and
limitations under the License.
*/

package batch

import (
	metav1 "k8s.io/apimachinery/pkg/apis/meta/v1"
	"k8s.io/apimachinery/pkg/types"
	api "k8s.io/kubernetes/pkg/apis/core"
)

// JobTrackingFinalizer is a finalizer for Job's pods. It prevents them from
// being deleted before being accounted in the Job status.
// The apiserver and job controller use this string as a Job annotation, to
// mark Jobs that are being tracked using pod finalizers. Two releases after
// the JobTrackingWithFinalizers graduates to GA, JobTrackingFinalizer will
// no longer be used as a Job annotation.
const JobTrackingFinalizer = "batch.kubernetes.io/job-tracking"

// +k8s:deepcopy-gen:interfaces=k8s.io/apimachinery/pkg/runtime.Object

// Job represents the configuration of a single job.
type Job struct {
	metav1.TypeMeta
	// Standard object's metadata.
	// More info: https://git.k8s.io/community/contributors/devel/sig-architecture/api-conventions.md#metadata
	// +optional
	metav1.ObjectMeta

	// Specification of the desired behavior of a job.
	// More info: https://git.k8s.io/community/contributors/devel/sig-architecture/api-conventions.md#spec-and-status
	// +optional
	Spec JobSpec

	// Current status of a job.
	// More info: https://git.k8s.io/community/contributors/devel/sig-architecture/api-conventions.md#spec-and-status
	// +optional
	Status JobStatus
}

// +k8s:deepcopy-gen:interfaces=k8s.io/apimachinery/pkg/runtime.Object

// JobList is a collection of jobs.
type JobList struct {
	metav1.TypeMeta
	// Standard list metadata.
	// More info: https://git.k8s.io/community/contributors/devel/sig-architecture/api-conventions.md#metadata
	// +optional
	metav1.ListMeta

	// items is the list of Jobs.
	Items []Job
}

// +k8s:deepcopy-gen:interfaces=k8s.io/apimachinery/pkg/runtime.Object

// JobTemplate describes a template for creating copies of a predefined pod.
type JobTemplate struct {
	metav1.TypeMeta
	// Standard object's metadata.
	// More info: https://git.k8s.io/community/contributors/devel/sig-architecture/api-conventions.md#metadata
	// +optional
	metav1.ObjectMeta

	// Defines jobs that will be created from this template.
	// https://git.k8s.io/community/contributors/devel/sig-architecture/api-conventions.md#spec-and-status
	// +optional
	Template JobTemplateSpec
}

// JobTemplateSpec describes the data a Job should have when created from a template
type JobTemplateSpec struct {
	// Standard object's metadata of the jobs created from this template.
	// More info: https://git.k8s.io/community/contributors/devel/sig-architecture/api-conventions.md#metadata
	// +optional
	metav1.ObjectMeta

	// Specification of the desired behavior of the job.
	// More info: https://git.k8s.io/community/contributors/devel/sig-architecture/api-conventions.md#spec-and-status
	// +optional
	Spec JobSpec
}

// CompletionMode specifies how Pod completions of a Job are tracked.
type CompletionMode string

const (
	// NonIndexedCompletion is a Job completion mode. In this mode, the Job is
	// considered complete when there have been .spec.completions
	// successfully completed Pods. Pod completions are homologous to each other.
	NonIndexedCompletion CompletionMode = "NonIndexed"

	// IndexedCompletion is a Job completion mode. In this mode, the Pods of a
	// Job get an associated completion index from 0 to (.spec.completions - 1).
	// The Job is  considered complete when a Pod completes for each completion
	// index.
	IndexedCompletion CompletionMode = "Indexed"
)

<<<<<<< HEAD
=======
// PodFailurePolicyAction specifies how a Pod failure is handled.
// +enum
type PodFailurePolicyAction string

const (
	// This is an action which might be taken on a pod failure - mark the
	// pod's job as Failed and terminate all running pods.
	PodFailurePolicyActionFailJob PodFailurePolicyAction = "FailJob"

	// This is an action which might be taken on a pod failure - the counter towards
	// .backoffLimit, represented by the job's .status.failed field, is not
	// incremented and a replacement pod is created.
	PodFailurePolicyActionIgnore PodFailurePolicyAction = "Ignore"

	// This is an action which might be taken on a pod failure - the pod failure
	// is handled in the default way - the counter towards .backoffLimit,
	// represented by the job's .status.failed field, is incremented.
	PodFailurePolicyActionCount PodFailurePolicyAction = "Count"
)

// +enum
type PodFailurePolicyOnExitCodesOperator string

const (
	PodFailurePolicyOnExitCodesOpIn    PodFailurePolicyOnExitCodesOperator = "In"
	PodFailurePolicyOnExitCodesOpNotIn PodFailurePolicyOnExitCodesOperator = "NotIn"
)

// PodFailurePolicyOnExitCodesRequirement describes the requirement for handling
// a failed pod based on its container exit codes. In particular, it lookups the
// .state.terminated.exitCode for each app container and init container status,
// represented by the .status.containerStatuses and .status.initContainerStatuses
// fields in the Pod status, respectively. Containers completed with success
// (exit code 0) are excluded from the requirement check.
type PodFailurePolicyOnExitCodesRequirement struct {
	// Restricts the check for exit codes to the container with the
	// specified name. When null, the rule applies to all containers.
	// When specified, it should match one the container or initContainer
	// names in the pod template.
	// +optional
	ContainerName *string

	// Represents the relationship between the container exit code(s) and the
	// specified values. Containers completed with success (exit code 0) are
	// excluded from the requirement check. Possible values are:
	// - In: the requirement is satisfied if at least one container exit code
	//   (might be multiple if there are multiple containers not restricted
	//   by the 'containerName' field) is in the set of specified values.
	// - NotIn: the requirement is satisfied if at least one container exit code
	//   (might be multiple if there are multiple containers not restricted
	//   by the 'containerName' field) is not in the set of specified values.
	// Additional values are considered to be added in the future. Clients should
	// react to an unknown operator by assuming the requirement is not satisfied.
	Operator PodFailurePolicyOnExitCodesOperator

	// Specifies the set of values. Each returned container exit code (might be
	// multiple in case of multiple containers) is checked against this set of
	// values with respect to the operator. The list of values must be ordered
	// and must not contain duplicates. Value '0' cannot be used for the In operator.
	// At least one element is required. At most 255 elements are allowed.
	// +listType=set
	Values []int32
}

// PodFailurePolicyOnPodConditionsPattern describes a pattern for matching
// an actual pod condition type.
type PodFailurePolicyOnPodConditionsPattern struct {
	// Specifies the required Pod condition type. To match a pod condition
	// it is required that specified type equals the pod condition type.
	Type api.PodConditionType
	// Specifies the required Pod condition status. To match a pod condition
	// it is required that the specified status equals the pod condition status.
	// Defaults to True.
	Status api.ConditionStatus
}

// PodFailurePolicyRule describes how a pod failure is handled when the requirements are met.
// One of OnExitCodes and onPodConditions, but not both, can be used in each rule.
type PodFailurePolicyRule struct {
	// Specifies the action taken on a pod failure when the requirements are satisfied.
	// Possible values are:
	// - FailJob: indicates that the pod's job is marked as Failed and all
	//   running pods are terminated.
	// - Ignore: indicates that the counter towards the .backoffLimit is not
	//   incremented and a replacement pod is created.
	// - Count: indicates that the pod is handled in the default way - the
	//   counter towards the .backoffLimit is incremented.
	// Additional values are considered to be added in the future. Clients should
	// react to an unknown action by skipping the rule.
	Action PodFailurePolicyAction

	// Represents the requirement on the container exit codes.
	// +optional
	OnExitCodes *PodFailurePolicyOnExitCodesRequirement

	// Represents the requirement on the pod conditions. The requirement is represented
	// as a list of pod condition patterns. The requirement is satisfied if at
	// least one pattern matches an actual pod condition. At most 20 elements are allowed.
	// +listType=atomic
	OnPodConditions []PodFailurePolicyOnPodConditionsPattern
}

// PodFailurePolicy describes how failed pods influence the backoffLimit.
type PodFailurePolicy struct {
	// A list of pod failure policy rules. The rules are evaluated in order.
	// Once a rule matches a Pod failure, the remaining of the rules are ignored.
	// When no rule matches the Pod failure, the default handling applies - the
	// counter of pod failures is incremented and it is checked against
	// the backoffLimit. At most 20 elements are allowed.
	// +listType=atomic
	Rules []PodFailurePolicyRule
}

>>>>>>> e8d3e9b1
// JobSpec describes how the job execution will look like.
type JobSpec struct {

	// Specifies the maximum desired number of pods the job should
	// run at any given time. The actual number of pods running in steady state will
	// be less than this number when ((.spec.completions - .status.successful) < .spec.parallelism),
	// i.e. when the work left to do is less than max parallelism.
	// +optional
	Parallelism *int32

	// Specifies the desired number of successfully finished pods the
	// job should be run with.  Setting to nil means that the success of any
	// pod signals the success of all pods, and allows parallelism to have any positive
	// value.  Setting to 1 means that parallelism is limited to 1 and the success of that
	// pod signals the success of the job.
	// +optional
	Completions *int32

<<<<<<< HEAD
=======
	// Specifies the policy of handling failed pods. In particular, it allows to
	// specify the set of actions and conditions which need to be
	// satisfied to take the associated action.
	// If empty, the default behaviour applies - the counter of failed pods,
	// represented by the jobs's .status.failed field, is incremented and it is
	// checked against the backoffLimit. This field cannot be used in combination
	// with .spec.podTemplate.spec.restartPolicy=OnFailure.
	//
	// This field is alpha-level. To use this field, you must enable the
	// `JobPodFailurePolicy` feature gate (disabled by default).
	// +optional
	PodFailurePolicy *PodFailurePolicy

>>>>>>> e8d3e9b1
	// Specifies the duration in seconds relative to the startTime that the job
	// may be continuously active before the system tries to terminate it; value
	// must be positive integer. If a Job is suspended (at creation or through an
	// update), this timer will effectively be stopped and reset when the Job is
	// resumed again.
	// +optional
	ActiveDeadlineSeconds *int64

	// Optional number of retries before marking this job failed.
	// Defaults to 6
	// +optional
	BackoffLimit *int32

	// TODO enabled it when https://github.com/kubernetes/kubernetes/issues/28486 has been fixed
	// Optional number of failed pods to retain.
	// +optional
	// FailedPodsLimit *int32

	// A label query over pods that should match the pod count.
	// Normally, the system sets this field for you.
	// +optional
	Selector *metav1.LabelSelector

	// manualSelector controls generation of pod labels and pod selectors.
	// Leave `manualSelector` unset unless you are certain what you are doing.
	// When false or unset, the system pick labels unique to this job
	// and appends those labels to the pod template.  When true,
	// the user is responsible for picking unique labels and specifying
	// the selector.  Failure to pick a unique label may cause this
	// and other jobs to not function correctly.  However, You may see
	// `manualSelector=true` in jobs that were created with the old `extensions/v1beta1`
	// API.
	// +optional
	ManualSelector *bool

	// Describes the pod that will be created when executing a job.
	Template api.PodTemplateSpec

	// ttlSecondsAfterFinished limits the lifetime of a Job that has finished
	// execution (either Complete or Failed). If this field is set,
	// ttlSecondsAfterFinished after the Job finishes, it is eligible to be
	// automatically deleted. When the Job is being deleted, its lifecycle
	// guarantees (e.g. finalizers) will be honored. If this field is unset,
	// the Job won't be automatically deleted. If this field is set to zero,
	// the Job becomes eligible to be deleted immediately after it finishes.
	// +optional
	TTLSecondsAfterFinished *int32

	// CompletionMode specifies how Pod completions are tracked. It can be
	// `NonIndexed` (default) or `Indexed`.
	//
	// `NonIndexed` means that the Job is considered complete when there have
	// been .spec.completions successfully completed Pods. Each Pod completion is
	// homologous to each other.
	//
	// `Indexed` means that the Pods of a
	// Job get an associated completion index from 0 to (.spec.completions - 1),
	// available in the annotation batch.kubernetes.io/job-completion-index.
	// The Job is considered complete when there is one successfully completed Pod
	// for each index.
	// When value is `Indexed`, .spec.completions must be specified and
	// `.spec.parallelism` must be less than or equal to 10^5.
	// In addition, The Pod name takes the form
	// `$(job-name)-$(index)-$(random-string)`,
	// the Pod hostname takes the form `$(job-name)-$(index)`.
	//
<<<<<<< HEAD
	// This field is beta-level. More completion modes can be added in the future.
	// If the Job controller observes a mode that it doesn't recognize, the
	// controller skips updates for the Job.
=======
	// More completion modes can be added in the future.
	// If the Job controller observes a mode that it doesn't recognize, which
	// is possible during upgrades due to version skew, the controller
	// skips updates for the Job.
>>>>>>> e8d3e9b1
	// +optional
	CompletionMode *CompletionMode

	// Suspend specifies whether the Job controller should create Pods or not. If
	// a Job is created with suspend set to true, no Pods are created by the Job
	// controller. If a Job is suspended after creation (i.e. the flag goes from
	// false to true), the Job controller will delete all active Pods associated
	// with this Job. Users must design their workload to gracefully handle this.
	// Suspending a Job will reset the StartTime field of the Job, effectively
	// resetting the ActiveDeadlineSeconds timer too. Defaults to false.
	//
<<<<<<< HEAD
	// This field is beta-level, gated by SuspendJob feature flag (enabled by
	// default).
	//
=======
>>>>>>> e8d3e9b1
	// +optional
	Suspend *bool
}

// JobStatus represents the current state of a Job.
type JobStatus struct {

	// The latest available observations of an object's current state. When a Job
	// fails, one of the conditions will have type "Failed" and status true. When
	// a Job is suspended, one of the conditions will have type "Suspended" and
	// status true; when the Job is resumed, the status of this condition will
	// become false. When a Job is completed, one of the conditions will have
	// type "Complete" and status true.
	// +optional
	Conditions []JobCondition

	// Represents time when the job controller started processing a job. When a
	// Job is created in the suspended state, this field is not set until the
	// first time it is resumed. This field is reset every time a Job is resumed
	// from suspension. It is represented in RFC3339 form and is in UTC.
	// +optional
	StartTime *metav1.Time

	// Represents time when the job was completed. It is not guaranteed to
	// be set in happens-before order across separate operations.
	// It is represented in RFC3339 form and is in UTC.
	// The completion time is only set when the job finishes successfully.
	// +optional
	CompletionTime *metav1.Time

	// The number of pending and running pods.
	// +optional
	Active int32

	// The number of active pods which have a Ready condition.
	//
<<<<<<< HEAD
	// This field is alpha-level. The job controller populates the field when
	// the feature gate JobReadyPods is enabled (disabled by default).
=======
	// This field is beta-level. The job controller populates the field when
	// the feature gate JobReadyPods is enabled (enabled by default).
>>>>>>> e8d3e9b1
	// +optional
	Ready *int32

	// The number of pods which reached phase Succeeded.
	// +optional
	Succeeded int32

	// The number of pods which reached phase Failed.
	// +optional
	Failed int32

	// CompletedIndexes holds the completed indexes when .spec.completionMode =
	// "Indexed" in a text format. The indexes are represented as decimal integers
	// separated by commas. The numbers are listed in increasing order. Three or
	// more consecutive numbers are compressed and represented by the first and
	// last element of the series, separated by a hyphen.
	// For example, if the completed indexes are 1, 3, 4, 5 and 7, they are
	// represented as "1,3-5,7".
	// +optional
	CompletedIndexes string

	// UncountedTerminatedPods holds the UIDs of Pods that have terminated but
	// the job controller hasn't yet accounted for in the status counters.
	//
	// The job controller creates pods with a finalizer. When a pod terminates
	// (succeeded or failed), the controller does three steps to account for it
	// in the job status:
	// (1) Add the pod UID to the corresponding array in this field.
	// (2) Remove the pod finalizer.
	// (3) Remove the pod UID from the array while increasing the corresponding
	//     counter.
	//
	// This field is beta-level. The job controller only makes use of this field
	// when the feature gate JobTrackingWithFinalizers is enabled (enabled
	// by default).
	// Old jobs might not be tracked using this field, in which case the field
	// remains null.
	// +optional
	UncountedTerminatedPods *UncountedTerminatedPods
}

// UncountedTerminatedPods holds UIDs of Pods that have terminated but haven't
// been accounted in Job status counters.
type UncountedTerminatedPods struct {
	// Succeeded holds UIDs of succeeded Pods.
	// +listType=set
	// +optional
	Succeeded []types.UID

	// Failed holds UIDs of failed Pods.
	// +listType=set
	// +optional
	Failed []types.UID
}

// JobConditionType is a valid value for JobCondition.Type
type JobConditionType string

// These are valid conditions of a job.
const (
	// JobSuspended means the job has been suspended.
	JobSuspended JobConditionType = "Suspended"
	// JobComplete means the job has completed its execution.
	JobComplete JobConditionType = "Complete"
	// JobFailed means the job has failed its execution.
	JobFailed JobConditionType = "Failed"
	// FailureTarget means the job is about to fail its execution.
	// The constant is to be renamed once the name is accepted within the KEP-3329.
	AlphaNoCompatGuaranteeJobFailureTarget JobConditionType = "FailureTarget"
)

// JobCondition describes current state of a job.
type JobCondition struct {
	// Type of job condition.
	Type JobConditionType
	// Status of the condition, one of True, False, Unknown.
	Status api.ConditionStatus
	// Last time the condition was checked.
	// +optional
	LastProbeTime metav1.Time
	// Last time the condition transit from one status to another.
	// +optional
	LastTransitionTime metav1.Time
	// (brief) reason for the condition's last transition.
	// +optional
	Reason string
	// Human readable message indicating details about last transition.
	// +optional
	Message string
}

// +k8s:deepcopy-gen:interfaces=k8s.io/apimachinery/pkg/runtime.Object

// CronJob represents the configuration of a single cron job.
type CronJob struct {
	metav1.TypeMeta
	// Standard object's metadata.
	// More info: https://git.k8s.io/community/contributors/devel/sig-architecture/api-conventions.md#metadata
	// +optional
	metav1.ObjectMeta

	// Specification of the desired behavior of a cron job, including the schedule.
	// More info: https://git.k8s.io/community/contributors/devel/sig-architecture/api-conventions.md#spec-and-status
	// +optional
	Spec CronJobSpec

	// Current status of a cron job.
	// More info: https://git.k8s.io/community/contributors/devel/sig-architecture/api-conventions.md#spec-and-status
	// +optional
	Status CronJobStatus
}

// +k8s:deepcopy-gen:interfaces=k8s.io/apimachinery/pkg/runtime.Object

// CronJobList is a collection of cron jobs.
type CronJobList struct {
	metav1.TypeMeta
	// Standard list metadata.
	// More info: https://git.k8s.io/community/contributors/devel/sig-architecture/api-conventions.md#metadata
	// +optional
	metav1.ListMeta

	// items is the list of CronJobs.
	Items []CronJob
}

// CronJobSpec describes how the job execution will look like and when it will actually run.
type CronJobSpec struct {

	// The schedule in Cron format, see https://en.wikipedia.org/wiki/Cron.
	Schedule string

	// The time zone name for the given schedule, see https://en.wikipedia.org/wiki/List_of_tz_database_time_zones.
	// If not specified, this will default to the time zone of the kube-controller-manager process.
	// The set of valid time zone names and the time zone offset is loaded from the system-wide time zone
	// database by the API server during CronJob validation and the controller manager during execution.
	// If no system-wide time zone database can be found a bundled version of the database is used instead.
	// If the time zone name becomes invalid during the lifetime of a CronJob or due to a change in host
	// configuration, the controller will stop creating new new Jobs and will create a system event with the
	// reason UnknownTimeZone.
	// More information can be found in https://kubernetes.io/docs/concepts/workloads/controllers/cron-jobs/#time-zones
	// This is beta field and must be enabled via the `CronJobTimeZone` feature gate.
	// +optional
	TimeZone *string

	// Optional deadline in seconds for starting the job if it misses scheduled
	// time for any reason.  Missed jobs executions will be counted as failed ones.
	// +optional
	StartingDeadlineSeconds *int64

	// Specifies how to treat concurrent executions of a Job.
	// Valid values are:
	// - "Allow" (default): allows CronJobs to run concurrently;
	// - "Forbid": forbids concurrent runs, skipping next run if previous run hasn't finished yet;
	// - "Replace": cancels currently running job and replaces it with a new one
	// +optional
	ConcurrencyPolicy ConcurrencyPolicy

	// This flag tells the controller to suspend subsequent executions, it does
	// not apply to already started executions. Defaults to false.
	// +optional
	Suspend *bool

	// Specifies the job that will be created when executing a CronJob.
	JobTemplate JobTemplateSpec

	// The number of successful finished jobs to retain.
	// This is a pointer to distinguish between explicit zero and not specified.
	// +optional
	SuccessfulJobsHistoryLimit *int32

	// The number of failed finished jobs to retain.
	// This is a pointer to distinguish between explicit zero and not specified.
	// +optional
	FailedJobsHistoryLimit *int32
}

// ConcurrencyPolicy describes how the job will be handled.
// Only one of the following concurrent policies may be specified.
// If none of the following policies is specified, the default one
// is AllowConcurrent.
type ConcurrencyPolicy string

const (
	// AllowConcurrent allows CronJobs to run concurrently.
	AllowConcurrent ConcurrencyPolicy = "Allow"

	// ForbidConcurrent forbids concurrent runs, skipping next run if previous
	// hasn't finished yet.
	ForbidConcurrent ConcurrencyPolicy = "Forbid"

	// ReplaceConcurrent cancels currently running job and replaces it with a new one.
	ReplaceConcurrent ConcurrencyPolicy = "Replace"
)

// CronJobStatus represents the current state of a cron job.
type CronJobStatus struct {
	// A list of pointers to currently running jobs.
	// +optional
	Active []api.ObjectReference

	// Information when was the last time the job was successfully scheduled.
	// +optional
	LastScheduleTime *metav1.Time

	// Information when was the last time the job successfully completed.
	// +optional
	LastSuccessfulTime *metav1.Time
}<|MERGE_RESOLUTION|>--- conflicted
+++ resolved
@@ -110,8 +110,6 @@
 	IndexedCompletion CompletionMode = "Indexed"
 )
 
-<<<<<<< HEAD
-=======
 // PodFailurePolicyAction specifies how a Pod failure is handled.
 // +enum
 type PodFailurePolicyAction string
@@ -225,7 +223,6 @@
 	Rules []PodFailurePolicyRule
 }
 
->>>>>>> e8d3e9b1
 // JobSpec describes how the job execution will look like.
 type JobSpec struct {
 
@@ -244,8 +241,6 @@
 	// +optional
 	Completions *int32
 
-<<<<<<< HEAD
-=======
 	// Specifies the policy of handling failed pods. In particular, it allows to
 	// specify the set of actions and conditions which need to be
 	// satisfied to take the associated action.
@@ -259,7 +254,6 @@
 	// +optional
 	PodFailurePolicy *PodFailurePolicy
 
->>>>>>> e8d3e9b1
 	// Specifies the duration in seconds relative to the startTime that the job
 	// may be continuously active before the system tries to terminate it; value
 	// must be positive integer. If a Job is suspended (at creation or through an
@@ -326,16 +320,10 @@
 	// `$(job-name)-$(index)-$(random-string)`,
 	// the Pod hostname takes the form `$(job-name)-$(index)`.
 	//
-<<<<<<< HEAD
-	// This field is beta-level. More completion modes can be added in the future.
-	// If the Job controller observes a mode that it doesn't recognize, the
-	// controller skips updates for the Job.
-=======
 	// More completion modes can be added in the future.
 	// If the Job controller observes a mode that it doesn't recognize, which
 	// is possible during upgrades due to version skew, the controller
 	// skips updates for the Job.
->>>>>>> e8d3e9b1
 	// +optional
 	CompletionMode *CompletionMode
 
@@ -347,12 +335,6 @@
 	// Suspending a Job will reset the StartTime field of the Job, effectively
 	// resetting the ActiveDeadlineSeconds timer too. Defaults to false.
 	//
-<<<<<<< HEAD
-	// This field is beta-level, gated by SuspendJob feature flag (enabled by
-	// default).
-	//
-=======
->>>>>>> e8d3e9b1
 	// +optional
 	Suspend *bool
 }
@@ -389,13 +371,8 @@
 
 	// The number of active pods which have a Ready condition.
 	//
-<<<<<<< HEAD
-	// This field is alpha-level. The job controller populates the field when
-	// the feature gate JobReadyPods is enabled (disabled by default).
-=======
 	// This field is beta-level. The job controller populates the field when
 	// the feature gate JobReadyPods is enabled (enabled by default).
->>>>>>> e8d3e9b1
 	// +optional
 	Ready *int32
 
