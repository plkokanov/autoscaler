--- conflicted
+++ resolved
@@ -1,28 +1,6 @@
 # See the OWNERS docs at https://go.k8s.io/owners
 
 reviewers:
-<<<<<<< HEAD
-- thockin
-- smarterclayton
-- wojtek-t
-- deads2k
-- brendandburns
-- caesarxuchao
-- liggitt
-- davidopp
-- sttts
-- quinton-hoole
-- luxas
-- janetkuo
-- justinsb
-- ncdc
-- soltysh
-- dims
-- hongchaodeng
-- krousey
-- therc
-- kevin-wangzefeng
-=======
   - thockin
   - smarterclayton
   - wojtek-t
@@ -35,5 +13,4 @@
   - justinsb
   - ncdc
   - soltysh
-  - dims
->>>>>>> e8d3e9b1
+  - dims