--- conflicted
+++ resolved
@@ -22,16 +22,12 @@
 	"strconv"
 	"strings"
 
-	"github.com/google/go-cmp/cmp"
 	"k8s.io/apimachinery/pkg/selection"
 	"k8s.io/apimachinery/pkg/util/sets"
 	"k8s.io/apimachinery/pkg/util/validation"
 	"k8s.io/apimachinery/pkg/util/validation/field"
 	"k8s.io/klog/v2"
-<<<<<<< HEAD
-=======
 	stringslices "k8s.io/utils/strings/slices"
->>>>>>> e8d3e9b1
 )
 
 var (
@@ -300,11 +296,7 @@
 	if r.operator != x.operator {
 		return false
 	}
-<<<<<<< HEAD
-	return cmp.Equal(r.strValues, x.strValues)
-=======
 	return stringslices.Equal(r.strValues, x.strValues)
->>>>>>> e8d3e9b1
 }
 
 // Empty returns true if the internalSelector doesn't restrict selection space
@@ -875,8 +867,6 @@
 //
 // Note:
 //
-<<<<<<< HEAD
-=======
 //	(1) Inclusion - " in " - denotes that the KEY exists and is equal to any of the
 //	    VALUEs in its requirement
 //	(2) Exclusion - " notin " - denotes that the KEY is not equal to any
@@ -885,7 +875,6 @@
 //	(4) A requirement with just a KEY - as in "y" above - denotes that
 //	    the KEY exists and can be any VALUE.
 //	(5) A requirement with just !KEY requires that the KEY not exist.
->>>>>>> e8d3e9b1
 func Parse(selector string, opts ...field.PathOption) (Selector, error) {
 	parsedSelector, err := parse(selector, field.ToPath(opts...))
 	if err == nil {
