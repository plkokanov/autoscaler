--- conflicted
+++ resolved
@@ -166,8 +166,6 @@
 			strictErrs, err := s.unmarshal(into, data, originalData)
 			if err != nil {
 				return nil, actual, err
-			} else if len(strictErrs) > 0 {
-				return into, actual, runtime.NewStrictDecodingError(strictErrs)
 			}
 
 			// when decoding directly into a provided unstructured object,
@@ -276,15 +274,9 @@
 	var strictJSONErrs []error
 	if u, isUnstructured := into.(runtime.Unstructured); isUnstructured {
 		// Unstructured is a custom unmarshaler that gets delegated
-<<<<<<< HEAD
-		// to, so inorder to detect strict JSON errors we need
-		// to unmarshal directly into the object.
-		m := u.UnstructuredContent()
-=======
 		// to, so in order to detect strict JSON errors we need
 		// to unmarshal directly into the object.
 		m := map[string]interface{}{}
->>>>>>> e8d3e9b1
 		strictJSONErrs, err = kjson.UnmarshalStrict(data, &m)
 		u.SetUnstructuredContent(m)
 	} else {
