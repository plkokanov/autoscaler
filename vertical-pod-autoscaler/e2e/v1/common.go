/*
Copyright 2019 The Kubernetes Authors.

Licensed under the Apache License, Version 2.0 (the "License");
you may not use this file except in compliance with the License.
You may obtain a copy of the License at

    http://www.apache.org/licenses/LICENSE-2.0

Unless required by applicable law or agreed to in writing, software
distributed under the License is distributed on an "AS IS" BASIS,
WITHOUT WARRANTIES OR CONDITIONS OF ANY KIND, either express or implied.
See the License for the specific language governing permissions and
limitations under the License.
*/

package autoscaling

import (
	"context"
	"encoding/json"
	"fmt"
	"time"

	ginkgo "github.com/onsi/ginkgo/v2"
	"github.com/onsi/gomega"
	appsv1 "k8s.io/api/apps/v1"
	autoscaling "k8s.io/api/autoscaling/v1"
	batchv1 "k8s.io/api/batch/v1"
	apiv1 "k8s.io/api/core/v1"
	"k8s.io/apimachinery/pkg/api/resource"
	metav1 "k8s.io/apimachinery/pkg/apis/meta/v1"
	"k8s.io/apimachinery/pkg/fields"
	"k8s.io/apimachinery/pkg/labels"
	"k8s.io/apimachinery/pkg/types"
	"k8s.io/apimachinery/pkg/util/wait"
	vpa_types "k8s.io/autoscaler/vertical-pod-autoscaler/pkg/apis/autoscaling.k8s.io/v1"
	vpa_clientset "k8s.io/autoscaler/vertical-pod-autoscaler/pkg/client/clientset/versioned"
	clientset "k8s.io/client-go/kubernetes"
	"k8s.io/kubernetes/test/e2e/framework"
	framework_deployment "k8s.io/kubernetes/test/e2e/framework/deployment"
)

const (
	recommenderComponent         = "recommender"
	updateComponent              = "updater"
	admissionControllerComponent = "admission-controller"
	fullVpaSuite                 = "full-vpa"
	actuationSuite               = "actuation"
	pollInterval                 = 10 * time.Second
	pollTimeout                  = 15 * time.Minute
	cronJobsWaitTimeout          = 15 * time.Minute
	// VpaEvictionTimeout is a timeout for VPA to restart a pod if there are no
	// mechanisms blocking it (for example PDB).
	VpaEvictionTimeout = 3 * time.Minute

	defaultHamsterReplicas     = int32(3)
	defaultHamsterBackoffLimit = int32(10)
)

var hamsterTargetRef = &autoscaling.CrossVersionObjectReference{
	APIVersion: "apps/v1",
	Kind:       "Deployment",
	Name:       "hamster-deployment",
}

var hamsterLabels = map[string]string{"app": "hamster"}

// SIGDescribe adds sig-autoscaling tag to test description.
func SIGDescribe(text string, body func()) bool {
	return ginkgo.Describe(fmt.Sprintf("[sig-autoscaling] %v", text), body)
}

// E2eDescribe describes a VPA e2e test.
func E2eDescribe(scenario, name string, body func()) bool {
	return SIGDescribe(fmt.Sprintf("[VPA] [%s] [v1] %s", scenario, name), body)
}

// RecommenderE2eDescribe describes a VPA recommender e2e test.
func RecommenderE2eDescribe(name string, body func()) bool {
	return E2eDescribe(recommenderComponent, name, body)
}

// UpdaterE2eDescribe describes a VPA updater e2e test.
func UpdaterE2eDescribe(name string, body func()) bool {
	return E2eDescribe(updateComponent, name, body)
}

// AdmissionControllerE2eDescribe describes a VPA admission controller e2e test.
func AdmissionControllerE2eDescribe(name string, body func()) bool {
	return E2eDescribe(admissionControllerComponent, name, body)
}

// FullVpaE2eDescribe describes a VPA full stack e2e test.
func FullVpaE2eDescribe(name string, body func()) bool {
	return E2eDescribe(fullVpaSuite, name, body)
}

// ActuationSuiteE2eDescribe describes a VPA actuation e2e test.
func ActuationSuiteE2eDescribe(name string, body func()) bool {
	return E2eDescribe(actuationSuite, name, body)
}

// GetHamsterContainerNameByIndex returns name of i-th hamster container.
func GetHamsterContainerNameByIndex(i int) string {
	switch {
	case i < 0:
		panic("negative index")
	case i == 0:
		return "hamster"
	default:
		return fmt.Sprintf("hamster%d", i+1)
	}
}

// SetupHamsterDeployment creates and installs a simple hamster deployment
// for e2e test purposes, then makes sure the deployment is running.
func SetupHamsterDeployment(f *framework.Framework, cpu, memory string, replicas int32) *appsv1.Deployment {
	cpuQuantity := ParseQuantityOrDie(cpu)
	memoryQuantity := ParseQuantityOrDie(memory)

	d := NewHamsterDeploymentWithResources(f, cpuQuantity, memoryQuantity)
	d.Spec.Replicas = &replicas
	d, err := f.ClientSet.AppsV1().Deployments(f.Namespace.Name).Create(context.TODO(), d, metav1.CreateOptions{})
	gomega.Expect(err).NotTo(gomega.HaveOccurred(), "unexpected error when starting deployment creation")
	err = framework_deployment.WaitForDeploymentComplete(f.ClientSet, d)
	gomega.Expect(err).NotTo(gomega.HaveOccurred(), "unexpected error waiting for deployment creation to finish")
	return d
}

// NewHamsterDeployment creates a simple hamster deployment for e2e test purposes.
func NewHamsterDeployment(f *framework.Framework) *appsv1.Deployment {
	return NewNHamstersDeployment(f, 1)
}

// NewNHamstersDeployment creates a simple hamster deployment with n containers
// for e2e test purposes.
func NewNHamstersDeployment(f *framework.Framework, n int) *appsv1.Deployment {
	if n < 1 {
		panic("container count should be greater than 0")
	}
	d := framework_deployment.NewDeployment(
		"hamster-deployment",                       /*deploymentName*/
		defaultHamsterReplicas,                     /*replicas*/
		hamsterLabels,                              /*podLabels*/
		GetHamsterContainerNameByIndex(0),          /*imageName*/
		"k8s.gcr.io/ubuntu-slim:0.1",               /*image*/
		appsv1.RollingUpdateDeploymentStrategyType, /*strategyType*/
	)
	d.ObjectMeta.Namespace = f.Namespace.Name
	d.Spec.Template.Spec.Containers[0].Command = []string{"/bin/sh"}
	d.Spec.Template.Spec.Containers[0].Args = []string{"-c", "/usr/bin/yes >/dev/null"}
	for i := 1; i < n; i++ {
		d.Spec.Template.Spec.Containers = append(d.Spec.Template.Spec.Containers, d.Spec.Template.Spec.Containers[0])
		d.Spec.Template.Spec.Containers[i].Name = GetHamsterContainerNameByIndex(i)
	}
	return d
}

// NewHamsterDeploymentWithResources creates a simple hamster deployment with specific
// resource requests for e2e test purposes.
func NewHamsterDeploymentWithResources(f *framework.Framework, cpuQuantity, memoryQuantity resource.Quantity) *appsv1.Deployment {
	d := NewHamsterDeployment(f)
	d.Spec.Template.Spec.Containers[0].Resources.Requests = apiv1.ResourceList{
		apiv1.ResourceCPU:    cpuQuantity,
		apiv1.ResourceMemory: memoryQuantity,
	}
	return d
}

// NewHamsterDeploymentWithGuaranteedResources creates a simple hamster deployment with specific
// resource requests for e2e test purposes. Since the container in the pod specifies resource limits
// but not resource requests K8s will set requests equal to limits and the pod will have guaranteed
// QoS class.
func NewHamsterDeploymentWithGuaranteedResources(f *framework.Framework, cpuQuantity, memoryQuantity resource.Quantity) *appsv1.Deployment {
	d := NewHamsterDeployment(f)
	d.Spec.Template.Spec.Containers[0].Resources.Limits = apiv1.ResourceList{
		apiv1.ResourceCPU:    cpuQuantity,
		apiv1.ResourceMemory: memoryQuantity,
	}
	return d
}

// NewHamsterDeploymentWithResourcesAndLimits creates a simple hamster deployment with specific
// resource requests and limits for e2e test purposes.
func NewHamsterDeploymentWithResourcesAndLimits(f *framework.Framework, cpuQuantityRequest, memoryQuantityRequest, cpuQuantityLimit, memoryQuantityLimit resource.Quantity) *appsv1.Deployment {
	d := NewHamsterDeploymentWithResources(f, cpuQuantityRequest, memoryQuantityRequest)
	d.Spec.Template.Spec.Containers[0].Resources.Limits = apiv1.ResourceList{
		apiv1.ResourceCPU:    cpuQuantityLimit,
		apiv1.ResourceMemory: memoryQuantityLimit,
	}
	return d
}

func getPodSelectorExcludingDonePodsOrDie() string {
	stringSelector := "status.phase!=" + string(apiv1.PodSucceeded) +
		",status.phase!=" + string(apiv1.PodFailed)
	selector := fields.ParseSelectorOrDie(stringSelector)
	return selector.String()
}

// GetHamsterPods returns running hamster pods (matched by hamsterLabels)
func GetHamsterPods(f *framework.Framework) (*apiv1.PodList, error) {
	label := labels.SelectorFromSet(labels.Set(hamsterLabels))
	options := metav1.ListOptions{LabelSelector: label.String(), FieldSelector: getPodSelectorExcludingDonePodsOrDie()}
	return f.ClientSet.CoreV1().Pods(f.Namespace.Name).List(context.TODO(), options)
}

// NewTestCronJob returns a CronJob for test purposes.
<<<<<<< HEAD
func NewTestCronJob(name, schedule string, replicas int32) *batchv1beta1.CronJob {
=======
func NewTestCronJob(name, schedule string, replicas int32) *batchv1.CronJob {
>>>>>>> e8d3e9b1
	backoffLimit := defaultHamsterBackoffLimit
	sj := &batchv1.CronJob{
		ObjectMeta: metav1.ObjectMeta{
			Name: name,
		},
		TypeMeta: metav1.TypeMeta{
			Kind: "CronJob",
		},
		Spec: batchv1.CronJobSpec{
			Schedule:          schedule,
			ConcurrencyPolicy: batchv1.AllowConcurrent,
			JobTemplate: batchv1.JobTemplateSpec{
				Spec: batchv1.JobSpec{
					Parallelism:  &replicas,
					Completions:  &replicas,
					BackoffLimit: &backoffLimit,
					Template: apiv1.PodTemplateSpec{
						ObjectMeta: metav1.ObjectMeta{
							Labels: map[string]string{"job": name},
						},
						Spec: apiv1.PodSpec{
							RestartPolicy: apiv1.RestartPolicyOnFailure,
						},
					},
				},
			},
		},
	}

	return sj
}

func waitForActiveJobs(c clientset.Interface, ns, cronJobName string, active int) error {
	return wait.Poll(framework.Poll, cronJobsWaitTimeout, func() (bool, error) {
		curr, err := getCronJob(c, ns, cronJobName)
		if err != nil {
			return false, err
		}
		return len(curr.Status.Active) >= active, nil
	})
}

func createCronJob(c clientset.Interface, ns string, cronJob *batchv1.CronJob) (*batchv1.CronJob, error) {
	return c.BatchV1().CronJobs(ns).Create(context.TODO(), cronJob, metav1.CreateOptions{})
}

func getCronJob(c clientset.Interface, ns, name string) (*batchv1.CronJob, error) {
	return c.BatchV1().CronJobs(ns).Get(context.TODO(), name, metav1.GetOptions{})
}

// SetupHamsterCronJob creates and sets up a new CronJob
func SetupHamsterCronJob(f *framework.Framework, schedule, cpu, memory string, replicas int32) {
	cronJob := NewTestCronJob("hamster-cronjob", schedule, replicas)
	cronJob.Spec.JobTemplate.Spec.Template.Spec.Containers = []apiv1.Container{SetupHamsterContainer(cpu, memory)}
	for label, value := range hamsterLabels {
		cronJob.Spec.JobTemplate.Spec.Template.Labels[label] = value
	}
	cronJob, err := createCronJob(f.ClientSet, f.Namespace.Name, cronJob)
	gomega.Expect(err).NotTo(gomega.HaveOccurred())
	err = waitForActiveJobs(f.ClientSet, f.Namespace.Name, cronJob.Name, 1)
	gomega.Expect(err).NotTo(gomega.HaveOccurred())
}

// SetupHamsterContainer returns container with given amount of cpu and memory
func SetupHamsterContainer(cpu, memory string) apiv1.Container {
	cpuQuantity := ParseQuantityOrDie(cpu)
	memoryQuantity := ParseQuantityOrDie(memory)

	return apiv1.Container{
		Name:  "hamster",
		Image: "k8s.gcr.io/ubuntu-slim:0.1",
		Resources: apiv1.ResourceRequirements{
			Requests: apiv1.ResourceList{
				apiv1.ResourceCPU:    cpuQuantity,
				apiv1.ResourceMemory: memoryQuantity,
			},
		},
		Command: []string{"/bin/sh"},
		Args:    []string{"-c", "while true; do sleep 10 ; done"},
	}
}

// SetupVPA creates and installs a simple hamster VPA for e2e test purposes.
func SetupVPA(f *framework.Framework, cpu string, mode vpa_types.UpdateMode, targetRef *autoscaling.CrossVersionObjectReference) *vpa_types.VerticalPodAutoscaler {
	return SetupVPAForNHamsters(f, 1, cpu, mode, targetRef)
}

// SetupVPAForNHamsters creates and installs a simple hamster VPA for a pod with n containers, for e2e test purposes.
func SetupVPAForNHamsters(f *framework.Framework, n int, cpu string, mode vpa_types.UpdateMode, targetRef *autoscaling.CrossVersionObjectReference) *vpa_types.VerticalPodAutoscaler {
	return SetupVPAForNHamstersWithMinReplicas(f, n, cpu, mode, targetRef, nil)
}

// SetupVPAForNHamstersWithMinReplicas creates and installs a simple hamster VPA for a pod with n containers, setting MinReplicas. To be used for e2e test purposes.
func SetupVPAForNHamstersWithMinReplicas(f *framework.Framework, n int, cpu string, mode vpa_types.UpdateMode, targetRef *autoscaling.CrossVersionObjectReference, minReplicas *int32) *vpa_types.VerticalPodAutoscaler {
	vpaCRD := NewVPA(f, "hamster-vpa", targetRef, []*vpa_types.VerticalPodAutoscalerRecommenderSelector{})
	vpaCRD.Spec.UpdatePolicy.UpdateMode = &mode
	vpaCRD.Spec.UpdatePolicy.MinReplicas = minReplicas

	cpuQuantity := ParseQuantityOrDie(cpu)
	resourceList := apiv1.ResourceList{apiv1.ResourceCPU: cpuQuantity}

	containerRecommendations := []vpa_types.RecommendedContainerResources{}
	for i := 0; i < n; i++ {
		containerRecommendations = append(containerRecommendations,
			vpa_types.RecommendedContainerResources{
				ContainerName: GetHamsterContainerNameByIndex(i),
				Target:        resourceList,
				LowerBound:    resourceList,
				UpperBound:    resourceList,
			},
		)
	}
	vpaCRD.Status.Recommendation = &vpa_types.RecommendedPodResources{
		ContainerRecommendations: containerRecommendations,
	}

	InstallVPA(f, vpaCRD)
	return vpaCRD
}

// NewVPA creates a VPA object for e2e test purposes.
func NewVPA(f *framework.Framework, name string, targetRef *autoscaling.CrossVersionObjectReference, recommenders []*vpa_types.VerticalPodAutoscalerRecommenderSelector) *vpa_types.VerticalPodAutoscaler {
	updateMode := vpa_types.UpdateModeAuto
	vpa := vpa_types.VerticalPodAutoscaler{
		ObjectMeta: metav1.ObjectMeta{
			Name:      name,
			Namespace: f.Namespace.Name,
		},
		Spec: vpa_types.VerticalPodAutoscalerSpec{
			TargetRef: targetRef,
			UpdatePolicy: &vpa_types.PodUpdatePolicy{
				UpdateMode: &updateMode,
			},
			ResourcePolicy: &vpa_types.PodResourcePolicy{
				ContainerPolicies: []vpa_types.ContainerResourcePolicy{},
			},
		},
	}

	if len(recommenders) == 0 {
		return &vpa
	}

	vpa.Spec.Recommenders = recommenders
	return &vpa
}

type patchRecord struct {
	Op    string      `json:"op,inline"`
	Path  string      `json:"path,inline"`
	Value interface{} `json:"value"`
}

func getVpaClientSet(f *framework.Framework) vpa_clientset.Interface {
	config, err := framework.LoadConfig()
	gomega.Expect(err).NotTo(gomega.HaveOccurred(), "unexpected error loading framework")
	return vpa_clientset.NewForConfigOrDie(config)
}

// InstallVPA installs a VPA object in the test cluster.
func InstallVPA(f *framework.Framework, vpa *vpa_types.VerticalPodAutoscaler) {
	vpaClientSet := getVpaClientSet(f)
	_, err := vpaClientSet.AutoscalingV1().VerticalPodAutoscalers(f.Namespace.Name).Create(context.TODO(), vpa, metav1.CreateOptions{})
	gomega.Expect(err).NotTo(gomega.HaveOccurred(), "unexpected error creating VPA")
}

// InstallRawVPA installs a VPA object passed in as raw json in the test cluster.
func InstallRawVPA(f *framework.Framework, obj interface{}) error {
	vpaClientSet := getVpaClientSet(f)
	err := vpaClientSet.AutoscalingV1().RESTClient().Post().
		Namespace(f.Namespace.Name).
		Resource("verticalpodautoscalers").
		Body(obj).
		Do(context.TODO())
	return err.Error()
}

// PatchVpaRecommendation installs a new recommendation for VPA object.
func PatchVpaRecommendation(f *framework.Framework, vpa *vpa_types.VerticalPodAutoscaler,
	recommendation *vpa_types.RecommendedPodResources) {
	newStatus := vpa.Status.DeepCopy()
	newStatus.Recommendation = recommendation
	bytes, err := json.Marshal([]patchRecord{{
		Op:    "replace",
		Path:  "/status",
		Value: *newStatus,
	}})
	gomega.Expect(err).NotTo(gomega.HaveOccurred())
	_, err = getVpaClientSet(f).AutoscalingV1().VerticalPodAutoscalers(f.Namespace.Name).Patch(context.TODO(), vpa.Name, types.JSONPatchType, bytes, metav1.PatchOptions{})
	gomega.Expect(err).NotTo(gomega.HaveOccurred(), "Failed to patch VPA.")
}

// AnnotatePod adds annotation for an existing pod.
func AnnotatePod(f *framework.Framework, podName, annotationName, annotationValue string) {
	bytes, err := json.Marshal([]patchRecord{{
		Op:    "add",
		Path:  fmt.Sprintf("/metadata/annotations/%v", annotationName),
		Value: annotationValue,
	}})
	pod, err := f.ClientSet.CoreV1().Pods(f.Namespace.Name).Patch(context.TODO(), podName, types.JSONPatchType, bytes, metav1.PatchOptions{})
	gomega.Expect(err).NotTo(gomega.HaveOccurred(), "Failed to patch pod.")
	gomega.Expect(pod.Annotations[annotationName]).To(gomega.Equal(annotationValue))
}

// ParseQuantityOrDie parses quantity from string and dies with an error if
// unparsable.
func ParseQuantityOrDie(text string) resource.Quantity {
	quantity, err := resource.ParseQuantity(text)
	gomega.Expect(err).NotTo(gomega.HaveOccurred(), "unexpected error parsing quantity: %s", text)
	return quantity
}

// PodSet is a simplified representation of PodList mapping names to UIDs.
type PodSet map[string]types.UID

// MakePodSet converts PodList to podset for easier comparison of pod collections.
func MakePodSet(pods *apiv1.PodList) PodSet {
	result := make(PodSet)
	if pods == nil {
		return result
	}
	for _, p := range pods.Items {
		result[p.Name] = p.UID
	}
	return result
}

// WaitForPodsRestarted waits until some pods from the list are restarted.
func WaitForPodsRestarted(f *framework.Framework, podList *apiv1.PodList) error {
	initialPodSet := MakePodSet(podList)

	err := wait.PollImmediate(pollInterval, pollTimeout, func() (bool, error) {
		currentPodList, err := GetHamsterPods(f)
		if err != nil {
			return false, err
		}
		currentPodSet := MakePodSet(currentPodList)
		return WerePodsSuccessfullyRestarted(currentPodSet, initialPodSet), nil
	})

	if err != nil {
		return fmt.Errorf("waiting for set of pods changed: %v", err)
	}
	return nil
}

// WaitForPodsEvicted waits until some pods from the list are evicted.
func WaitForPodsEvicted(f *framework.Framework, podList *apiv1.PodList) error {
	initialPodSet := MakePodSet(podList)

	err := wait.PollImmediate(pollInterval, pollTimeout, func() (bool, error) {
		currentPodList, err := GetHamsterPods(f)
		if err != nil {
			return false, err
		}
		currentPodSet := MakePodSet(currentPodList)
		return GetEvictedPodsCount(currentPodSet, initialPodSet) > 0, nil
	})

	if err != nil {
		return fmt.Errorf("waiting for set of pods changed: %v", err)
	}
	return nil
}

// WerePodsSuccessfullyRestarted returns true if some pods from initialPodSet have been
// successfully restarted comparing to currentPodSet (pods were evicted and
// are running).
func WerePodsSuccessfullyRestarted(currentPodSet PodSet, initialPodSet PodSet) bool {
	if len(currentPodSet) < len(initialPodSet) {
		// If we have less pods running than in the beginning, there is a restart
		// in progress - a pod was evicted but not yet recreated.
		framework.Logf("Restart in progress")
		return false
	}
	evictedCount := GetEvictedPodsCount(currentPodSet, initialPodSet)
	framework.Logf("%v of initial pods were already evicted", evictedCount)
	return evictedCount > 0
}

// GetEvictedPodsCount returns the count of pods from initialPodSet that have
// been evicted comparing to currentPodSet.
func GetEvictedPodsCount(currentPodSet PodSet, initialPodSet PodSet) int {
	diffs := 0
	for name, initialUID := range initialPodSet {
		currentUID, inCurrent := currentPodSet[name]
		if !inCurrent {
			diffs += 1
		} else if initialUID != currentUID {
			diffs += 1
		}
	}
	return diffs
}

// CheckNoPodsEvicted waits for long enough period for VPA to start evicting
// pods and checks that no pods were restarted.
func CheckNoPodsEvicted(f *framework.Framework, initialPodSet PodSet) {
	time.Sleep(VpaEvictionTimeout)
	currentPodList, err := GetHamsterPods(f)
	gomega.Expect(err).NotTo(gomega.HaveOccurred(), "unexpected error when listing hamster pods to check number of pod evictions")
	restarted := GetEvictedPodsCount(MakePodSet(currentPodList), initialPodSet)
	gomega.Expect(restarted).To(gomega.Equal(0), "there should be no pod evictions")
}

// WaitForVPAMatch pools VPA object until match function returns true. Returns
// polled vpa object. On timeout returns error.
func WaitForVPAMatch(c vpa_clientset.Interface, vpa *vpa_types.VerticalPodAutoscaler, match func(vpa *vpa_types.VerticalPodAutoscaler) bool) (*vpa_types.VerticalPodAutoscaler, error) {
	var polledVpa *vpa_types.VerticalPodAutoscaler
	err := wait.PollImmediate(pollInterval, pollTimeout, func() (bool, error) {
		var err error
		polledVpa, err = c.AutoscalingV1().VerticalPodAutoscalers(vpa.Namespace).Get(context.TODO(), vpa.Name, metav1.GetOptions{})
		if err != nil {
			return false, err
		}

		if match(polledVpa) {
			return true, nil
		}

		return false, nil
	})

	if err != nil {
		return nil, fmt.Errorf("error waiting for recommendation present in %v: %v", vpa.Name, err)
	}
	return polledVpa, nil
}

// WaitForRecommendationPresent pools VPA object until recommendations are not empty. Returns
// polled vpa object. On timeout returns error.
func WaitForRecommendationPresent(c vpa_clientset.Interface, vpa *vpa_types.VerticalPodAutoscaler) (*vpa_types.VerticalPodAutoscaler, error) {
	return WaitForVPAMatch(c, vpa, func(vpa *vpa_types.VerticalPodAutoscaler) bool {
		return vpa.Status.Recommendation != nil && len(vpa.Status.Recommendation.ContainerRecommendations) != 0
	})
}

// WaitForUncappedCPURecommendationAbove pools VPA object until uncapped recommendation is above specified value.
// Returns polled VPA object. On timeout returns error.
func WaitForUncappedCPURecommendationAbove(c vpa_clientset.Interface, vpa *vpa_types.VerticalPodAutoscaler, minMilliCPU int64) (*vpa_types.VerticalPodAutoscaler, error) {
	return WaitForVPAMatch(c, vpa, func(vpa *vpa_types.VerticalPodAutoscaler) bool {
		if vpa.Status.Recommendation == nil || len(vpa.Status.Recommendation.ContainerRecommendations) == 0 {
			return false
		}
		uncappedCpu := vpa.Status.Recommendation.ContainerRecommendations[0].UncappedTarget[apiv1.ResourceCPU]
		return uncappedCpu.MilliValue() > minMilliCPU
	})
}

func installLimitRange(f *framework.Framework, minCpuLimit, minMemoryLimit, maxCpuLimit, maxMemoryLimit *resource.Quantity, lrType apiv1.LimitType) {
	lr := &apiv1.LimitRange{
		ObjectMeta: metav1.ObjectMeta{
			Namespace: f.Namespace.Name,
			Name:      "hamster-lr",
		},
		Spec: apiv1.LimitRangeSpec{
			Limits: []apiv1.LimitRangeItem{},
		},
	}

	if maxMemoryLimit != nil || maxCpuLimit != nil {
		lrItem := apiv1.LimitRangeItem{
			Type: lrType,
			Max:  apiv1.ResourceList{},
		}
		if maxCpuLimit != nil {
			lrItem.Max[apiv1.ResourceCPU] = *maxCpuLimit
		}
		if maxMemoryLimit != nil {
			lrItem.Max[apiv1.ResourceMemory] = *maxMemoryLimit
		}
		lr.Spec.Limits = append(lr.Spec.Limits, lrItem)
	}

	if minMemoryLimit != nil || minCpuLimit != nil {
		lrItem := apiv1.LimitRangeItem{
			Type: lrType,
			Min:  apiv1.ResourceList{},
		}
		if minCpuLimit != nil {
			lrItem.Min[apiv1.ResourceCPU] = *minCpuLimit
		}
		if minMemoryLimit != nil {
			lrItem.Min[apiv1.ResourceMemory] = *minMemoryLimit
		}
		lr.Spec.Limits = append(lr.Spec.Limits, lrItem)
	}
	_, err := f.ClientSet.CoreV1().LimitRanges(f.Namespace.Name).Create(context.TODO(), lr, metav1.CreateOptions{})
	gomega.Expect(err).NotTo(gomega.HaveOccurred(), "unexpected error when creating limit range")
}

// InstallLimitRangeWithMax installs a LimitRange with a maximum limit for CPU and memory.
func InstallLimitRangeWithMax(f *framework.Framework, maxCpuLimit, maxMemoryLimit string, lrType apiv1.LimitType) {
	ginkgo.By(fmt.Sprintf("Setting up LimitRange with max limits - CPU: %v, memory: %v", maxCpuLimit, maxMemoryLimit))
	maxCpuLimitQuantity := ParseQuantityOrDie(maxCpuLimit)
	maxMemoryLimitQuantity := ParseQuantityOrDie(maxMemoryLimit)
	installLimitRange(f, nil, nil, &maxCpuLimitQuantity, &maxMemoryLimitQuantity, lrType)
}

// InstallLimitRangeWithMin installs a LimitRange with a minimum limit for CPU and memory.
func InstallLimitRangeWithMin(f *framework.Framework, minCpuLimit, minMemoryLimit string, lrType apiv1.LimitType) {
	ginkgo.By(fmt.Sprintf("Setting up LimitRange with min limits - CPU: %v, memory: %v", minCpuLimit, minMemoryLimit))
	minCpuLimitQuantity := ParseQuantityOrDie(minCpuLimit)
	minMemoryLimitQuantity := ParseQuantityOrDie(minMemoryLimit)
	installLimitRange(f, &minCpuLimitQuantity, &minMemoryLimitQuantity, nil, nil, lrType)
}<|MERGE_RESOLUTION|>--- conflicted
+++ resolved
@@ -207,11 +207,7 @@
 }
 
 // NewTestCronJob returns a CronJob for test purposes.
-<<<<<<< HEAD
-func NewTestCronJob(name, schedule string, replicas int32) *batchv1beta1.CronJob {
-=======
 func NewTestCronJob(name, schedule string, replicas int32) *batchv1.CronJob {
->>>>>>> e8d3e9b1
 	backoffLimit := defaultHamsterBackoffLimit
 	sj := &batchv1.CronJob{
 		ObjectMeta: metav1.ObjectMeta{
