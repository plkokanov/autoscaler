/*
Copyright 2014 The Kubernetes Authors.

Licensed under the Apache License, Version 2.0 (the "License");
you may not use this file except in compliance with the License.
You may obtain a copy of the License at

    http://www.apache.org/licenses/LICENSE-2.0

Unless required by applicable law or agreed to in writing, software
distributed under the License is distributed on an "AS IS" BASIS,
WITHOUT WARRANTIES OR CONDITIONS OF ANY KIND, either express or implied.
See the License for the specific language governing permissions and
limitations under the License.
*/

package field

import (
	"fmt"
	"reflect"
	"strconv"
	"strings"

	utilerrors "k8s.io/apimachinery/pkg/util/errors"
	"k8s.io/apimachinery/pkg/util/sets"
)

// Error is an implementation of the 'error' interface, which represents a
// field-level validation error.
type Error struct {
	Type     ErrorType
	Field    string
	BadValue interface{}
	Detail   string
}

var _ error = &Error{}

// Error implements the error interface.
func (v *Error) Error() string {
	return fmt.Sprintf("%s: %s", v.Field, v.ErrorBody())
}

<<<<<<< HEAD
type omitValueType struct{}

var omitValue = omitValueType{}
=======
type OmitValueType struct{}

var omitValue = OmitValueType{}
>>>>>>> e8d3e9b1

// ErrorBody returns the error message without the field name.  This is useful
// for building nice-looking higher-level error reporting.
func (v *Error) ErrorBody() string {
	var s string
	switch {
	case v.Type == ErrorTypeRequired:
		s = v.Type.String()
	case v.Type == ErrorTypeForbidden:
		s = v.Type.String()
	case v.Type == ErrorTypeTooLong:
		s = v.Type.String()
	case v.Type == ErrorTypeInternal:
		s = v.Type.String()
	case v.BadValue == omitValue:
		s = v.Type.String()
	default:
		value := v.BadValue
		valueType := reflect.TypeOf(value)
		if value == nil || valueType == nil {
			value = "null"
		} else if valueType.Kind() == reflect.Pointer {
			if reflectValue := reflect.ValueOf(value); reflectValue.IsNil() {
				value = "null"
			} else {
				value = reflectValue.Elem().Interface()
			}
		}
		switch t := value.(type) {
		case int64, int32, float64, float32, bool:
			// use simple printer for simple types
			s = fmt.Sprintf("%s: %v", v.Type, value)
		case string:
			s = fmt.Sprintf("%s: %q", v.Type, t)
		case fmt.Stringer:
			// anything that defines String() is better than raw struct
			s = fmt.Sprintf("%s: %s", v.Type, t.String())
		default:
			// fallback to raw struct
			// TODO: internal types have panic guards against json.Marshalling to prevent
			// accidental use of internal types in external serialized form.  For now, use
			// %#v, although it would be better to show a more expressive output in the future
			s = fmt.Sprintf("%s: %#v", v.Type, value)
		}
	}
	if len(v.Detail) != 0 {
		s += fmt.Sprintf(": %s", v.Detail)
	}
	return s
}

// ErrorType is a machine readable value providing more detail about why
// a field is invalid.  These values are expected to match 1-1 with
// CauseType in api/types.go.
type ErrorType string

// TODO: These values are duplicated in api/types.go, but there's a circular dep.  Fix it.
const (
	// ErrorTypeNotFound is used to report failure to find a requested value
	// (e.g. looking up an ID).  See NotFound().
	ErrorTypeNotFound ErrorType = "FieldValueNotFound"
	// ErrorTypeRequired is used to report required values that are not
	// provided (e.g. empty strings, null values, or empty arrays).  See
	// Required().
	ErrorTypeRequired ErrorType = "FieldValueRequired"
	// ErrorTypeDuplicate is used to report collisions of values that must be
	// unique (e.g. unique IDs).  See Duplicate().
	ErrorTypeDuplicate ErrorType = "FieldValueDuplicate"
	// ErrorTypeInvalid is used to report malformed values (e.g. failed regex
	// match, too long, out of bounds).  See Invalid().
	ErrorTypeInvalid ErrorType = "FieldValueInvalid"
	// ErrorTypeNotSupported is used to report unknown values for enumerated
	// fields (e.g. a list of valid values).  See NotSupported().
	ErrorTypeNotSupported ErrorType = "FieldValueNotSupported"
	// ErrorTypeForbidden is used to report valid (as per formatting rules)
	// values which would be accepted under some conditions, but which are not
	// permitted by the current conditions (such as security policy).  See
	// Forbidden().
	ErrorTypeForbidden ErrorType = "FieldValueForbidden"
	// ErrorTypeTooLong is used to report that the given value is too long.
	// This is similar to ErrorTypeInvalid, but the error will not include the
	// too-long value.  See TooLong().
	ErrorTypeTooLong ErrorType = "FieldValueTooLong"
	// ErrorTypeTooMany is used to report "too many". This is used to
	// report that a given list has too many items. This is similar to FieldValueTooLong,
	// but the error indicates quantity instead of length.
	ErrorTypeTooMany ErrorType = "FieldValueTooMany"
	// ErrorTypeInternal is used to report other errors that are not related
	// to user input.  See InternalError().
	ErrorTypeInternal ErrorType = "InternalError"
	// ErrorTypeTypeInvalid is for the value did not match the schema type for that field
	ErrorTypeTypeInvalid ErrorType = "FieldValueTypeInvalid"
)

// String converts a ErrorType into its corresponding canonical error message.
func (t ErrorType) String() string {
	switch t {
	case ErrorTypeNotFound:
		return "Not found"
	case ErrorTypeRequired:
		return "Required value"
	case ErrorTypeDuplicate:
		return "Duplicate value"
	case ErrorTypeInvalid:
		return "Invalid value"
	case ErrorTypeNotSupported:
		return "Unsupported value"
	case ErrorTypeForbidden:
		return "Forbidden"
	case ErrorTypeTooLong:
		return "Too long"
	case ErrorTypeTooMany:
		return "Too many"
	case ErrorTypeInternal:
		return "Internal error"
	case ErrorTypeTypeInvalid:
		return "Invalid value"
	default:
		panic(fmt.Sprintf("unrecognized validation error: %q", string(t)))
	}
}

// TypeInvalid returns a *Error indicating "type is invalid"
func TypeInvalid(field *Path, value interface{}, detail string) *Error {
	return &Error{ErrorTypeTypeInvalid, field.String(), value, detail}
}

// NotFound returns a *Error indicating "value not found".  This is
// used to report failure to find a requested value (e.g. looking up an ID).
func NotFound(field *Path, value interface{}) *Error {
	return &Error{ErrorTypeNotFound, field.String(), value, ""}
}

// Required returns a *Error indicating "value required".  This is used
// to report required values that are not provided (e.g. empty strings, null
// values, or empty arrays).
func Required(field *Path, detail string) *Error {
	return &Error{ErrorTypeRequired, field.String(), "", detail}
}

// Duplicate returns a *Error indicating "duplicate value".  This is
// used to report collisions of values that must be unique (e.g. names or IDs).
func Duplicate(field *Path, value interface{}) *Error {
	return &Error{ErrorTypeDuplicate, field.String(), value, ""}
}

// Invalid returns a *Error indicating "invalid value".  This is used
// to report malformed values (e.g. failed regex match, too long, out of bounds).
func Invalid(field *Path, value interface{}, detail string) *Error {
	return &Error{ErrorTypeInvalid, field.String(), value, detail}
}

// NotSupported returns a *Error indicating "unsupported value".
// This is used to report unknown values for enumerated fields (e.g. a list of
// valid values).
func NotSupported(field *Path, value interface{}, validValues []string) *Error {
	detail := ""
	if len(validValues) > 0 {
		quotedValues := make([]string, len(validValues))
		for i, v := range validValues {
			quotedValues[i] = strconv.Quote(v)
		}
		detail = "supported values: " + strings.Join(quotedValues, ", ")
	}
	return &Error{ErrorTypeNotSupported, field.String(), value, detail}
}

// Forbidden returns a *Error indicating "forbidden".  This is used to
// report valid (as per formatting rules) values which would be accepted under
// some conditions, but which are not permitted by current conditions (e.g.
// security policy).
func Forbidden(field *Path, detail string) *Error {
	return &Error{ErrorTypeForbidden, field.String(), "", detail}
}

// TooLong returns a *Error indicating "too long".  This is used to
// report that the given value is too long.  This is similar to
// Invalid, but the returned error will not include the too-long
// value.
func TooLong(field *Path, value interface{}, maxLength int) *Error {
	return &Error{ErrorTypeTooLong, field.String(), value, fmt.Sprintf("must have at most %d bytes", maxLength)}
}

// TooLongMaxLength returns a *Error indicating "too long".  This is used to
// report that the given value is too long.  This is similar to
// Invalid, but the returned error will not include the too-long
// value. If maxLength is negative, no max length will be included in the message.
func TooLongMaxLength(field *Path, value interface{}, maxLength int) *Error {
	var msg string
	if maxLength >= 0 {
		msg = fmt.Sprintf("may not be longer than %d", maxLength)
	} else {
		msg = "value is too long"
	}
	return &Error{ErrorTypeTooLong, field.String(), value, msg}
}

// TooMany returns a *Error indicating "too many". This is used to
// report that a given list has too many items. This is similar to TooLong,
// but the returned error indicates quantity instead of length.
func TooMany(field *Path, actualQuantity, maxQuantity int) *Error {
	var msg string

	if maxQuantity >= 0 {
		msg = fmt.Sprintf("must have at most %d items", maxQuantity)
	} else {
		msg = "has too many items"
	}

	var actual interface{}
	if actualQuantity >= 0 {
		actual = actualQuantity
	} else {
		actual = omitValue
	}

	return &Error{ErrorTypeTooMany, field.String(), actual, msg}
}

// InternalError returns a *Error indicating "internal error".  This is used
// to signal that an error was found that was not directly related to user
// input.  The err argument must be non-nil.
func InternalError(field *Path, err error) *Error {
	return &Error{ErrorTypeInternal, field.String(), nil, err.Error()}
}

// ErrorList holds a set of Errors.  It is plausible that we might one day have
// non-field errors in this same umbrella package, but for now we don't, so
// we can keep it simple and leave ErrorList here.
type ErrorList []*Error

// NewErrorTypeMatcher returns an errors.Matcher that returns true
// if the provided error is a Error and has the provided ErrorType.
func NewErrorTypeMatcher(t ErrorType) utilerrors.Matcher {
	return func(err error) bool {
		if e, ok := err.(*Error); ok {
			return e.Type == t
		}
		return false
	}
}

// ToAggregate converts the ErrorList into an errors.Aggregate.
func (list ErrorList) ToAggregate() utilerrors.Aggregate {
	if len(list) == 0 {
		return nil
	}
	errs := make([]error, 0, len(list))
	errorMsgs := sets.NewString()
	for _, err := range list {
		msg := fmt.Sprintf("%v", err)
		if errorMsgs.Has(msg) {
			continue
		}
		errorMsgs.Insert(msg)
		errs = append(errs, err)
	}
	return utilerrors.NewAggregate(errs)
}

func fromAggregate(agg utilerrors.Aggregate) ErrorList {
	errs := agg.Errors()
	list := make(ErrorList, len(errs))
	for i := range errs {
		list[i] = errs[i].(*Error)
	}
	return list
}

// Filter removes items from the ErrorList that match the provided fns.
func (list ErrorList) Filter(fns ...utilerrors.Matcher) ErrorList {
	err := utilerrors.FilterOut(list.ToAggregate(), fns...)
	if err == nil {
		return nil
	}
	// FilterOut takes an Aggregate and returns an Aggregate
	return fromAggregate(err.(utilerrors.Aggregate))
}<|MERGE_RESOLUTION|>--- conflicted
+++ resolved
@@ -42,15 +42,9 @@
 	return fmt.Sprintf("%s: %s", v.Field, v.ErrorBody())
 }
 
-<<<<<<< HEAD
-type omitValueType struct{}
-
-var omitValue = omitValueType{}
-=======
 type OmitValueType struct{}
 
 var omitValue = OmitValueType{}
->>>>>>> e8d3e9b1
 
 // ErrorBody returns the error message without the field name.  This is useful
 // for building nice-looking higher-level error reporting.
