--- conflicted
+++ resolved
@@ -60,21 +60,12 @@
 // `*queueSetCompleter` implements QueueSetCompleter.  Exactly one of
 // the fields `factory` and `theSet` is non-nil.
 type queueSetCompleter struct {
-<<<<<<< HEAD
-	factory      *queueSetFactory
-	reqsObsPair  metrics.RatioedChangeObserverPair
-	execSeatsObs metrics.RatioedChangeObserver
-	theSet       *queueSet
-	qCfg         fq.QueuingConfig
-	dealer       *shufflesharding.Dealer
-=======
 	factory        *queueSetFactory
 	reqsGaugePair  metrics.RatioedGaugePair
 	execSeatsGauge metrics.RatioedGauge
 	theSet         *queueSet
 	qCfg           fq.QueuingConfig
 	dealer         *shufflesharding.Dealer
->>>>>>> e8d3e9b1
 }
 
 // queueSet implements the Fair Queuing for Server Requests technique
@@ -90,15 +81,9 @@
 	clock                    eventclock.Interface
 	estimatedServiceDuration time.Duration
 
-<<<<<<< HEAD
-	reqsObsPair metrics.RatioedChangeObserverPair // .RequestsExecuting covers regular phase only
-
-	execSeatsObs metrics.RatioedChangeObserver // for all phases of execution
-=======
 	reqsGaugePair metrics.RatioedGaugePair // .RequestsExecuting covers regular phase only
 
 	execSeatsGauge metrics.RatioedGauge // for all phases of execution
->>>>>>> e8d3e9b1
 
 	promiseFactory promiseFactory
 
@@ -163,29 +148,17 @@
 	}
 }
 
-<<<<<<< HEAD
-func (qsf *queueSetFactory) BeginConstruction(qCfg fq.QueuingConfig, reqsObsPair metrics.RatioedChangeObserverPair, execSeatsObs metrics.RatioedChangeObserver) (fq.QueueSetCompleter, error) {
-=======
 func (qsf *queueSetFactory) BeginConstruction(qCfg fq.QueuingConfig, reqsGaugePair metrics.RatioedGaugePair, execSeatsGauge metrics.RatioedGauge) (fq.QueueSetCompleter, error) {
->>>>>>> e8d3e9b1
 	dealer, err := checkConfig(qCfg)
 	if err != nil {
 		return nil, err
 	}
 	return &queueSetCompleter{
-<<<<<<< HEAD
-		factory:      qsf,
-		reqsObsPair:  reqsObsPair,
-		execSeatsObs: execSeatsObs,
-		qCfg:         qCfg,
-		dealer:       dealer}, nil
-=======
 		factory:        qsf,
 		reqsGaugePair:  reqsGaugePair,
 		execSeatsGauge: execSeatsGauge,
 		qCfg:           qCfg,
 		dealer:         dealer}, nil
->>>>>>> e8d3e9b1
 }
 
 // checkConfig returns a non-nil Dealer if the config is valid and
@@ -208,13 +181,8 @@
 		qs = &queueSet{
 			clock:                    qsc.factory.clock,
 			estimatedServiceDuration: 3 * time.Millisecond,
-<<<<<<< HEAD
-			reqsObsPair:              qsc.reqsObsPair,
-			execSeatsObs:             qsc.execSeatsObs,
-=======
 			reqsGaugePair:            qsc.reqsGaugePair,
 			execSeatsGauge:           qsc.execSeatsGauge,
->>>>>>> e8d3e9b1
 			qCfg:                     qsc.qCfg,
 			currentR:                 0,
 			lastRealTime:             qsc.factory.clock.Now(),
@@ -275,18 +243,12 @@
 	if qll < 1 {
 		qll = 1
 	}
-<<<<<<< HEAD
-	qs.reqsObsPair.RequestsWaiting.SetDenominator(float64(qll))
-	qs.reqsObsPair.RequestsExecuting.SetDenominator(float64(dCfg.ConcurrencyLimit))
-	qs.execSeatsObs.SetDenominator(float64(dCfg.ConcurrencyLimit))
-=======
 	if qCfg.DesiredNumQueues > 0 {
 		qll *= qCfg.DesiredNumQueues
 	}
 	qs.reqsGaugePair.RequestsWaiting.SetDenominator(float64(qll))
 	qs.reqsGaugePair.RequestsExecuting.SetDenominator(float64(dCfg.ConcurrencyLimit))
 	qs.execSeatsGauge.SetDenominator(float64(dCfg.ConcurrencyLimit))
->>>>>>> e8d3e9b1
 
 	qs.dispatchAsMuchAsPossibleLocked()
 }
@@ -430,19 +392,6 @@
 	default:
 		// This can not happen, all possible values are handled above
 		klog.Errorf("QS(%s): Impossible decision (type %T, value %#+v) for request %#+v %#+v!  Treating as cancel", qs.qCfg.Name, decisionAny, decisionAny, req.descr1, req.descr2)
-<<<<<<< HEAD
-	}
-	// TODO(aaron-prindle) add metrics for this case
-	klog.V(5).Infof("QS(%s): Ejecting request %#+v %#+v from its queue", qs.qCfg.Name, req.descr1, req.descr2)
-	// remove the request from the queue as it has timed out
-	if req.removeFromQueueLocked() != nil {
-		qs.totRequestsWaiting--
-		metrics.AddReject(req.ctx, qs.qCfg.Name, req.fsName, "cancelled")
-		metrics.AddRequestsInQueues(req.ctx, qs.qCfg.Name, req.fsName, -1)
-		req.NoteQueued(false)
-		qs.reqsObsPair.RequestsWaiting.Add(-1)
-	}
-=======
 	}
 	// TODO(aaron-prindle) add metrics for this case
 	klog.V(5).Infof("QS(%s): Ejecting request %#+v %#+v from its queue", qs.qCfg.Name, req.descr1, req.descr2)
@@ -454,7 +403,6 @@
 		req.NoteQueued(false)
 		qs.reqsGaugePair.RequestsWaiting.Add(-1)
 	}
->>>>>>> e8d3e9b1
 	return false, qs.isIdleLocked()
 }
 
@@ -664,11 +612,7 @@
 	// remove timed out requests from queue
 	if timeoutCount > 0 {
 		qs.totRequestsWaiting -= timeoutCount
-<<<<<<< HEAD
-		qs.reqsObsPair.RequestsWaiting.Add(float64(-timeoutCount))
-=======
 		qs.reqsGaugePair.RequestsWaiting.Add(float64(-timeoutCount))
->>>>>>> e8d3e9b1
 	}
 }
 
@@ -705,11 +649,7 @@
 	qs.totRequestsWaiting++
 	metrics.AddRequestsInQueues(request.ctx, qs.qCfg.Name, request.fsName, 1)
 	request.NoteQueued(true)
-<<<<<<< HEAD
-	qs.reqsObsPair.RequestsWaiting.Add(1)
-=======
 	qs.reqsGaugePair.RequestsWaiting.Add(1)
->>>>>>> e8d3e9b1
 }
 
 // dispatchAsMuchAsPossibleLocked does as many dispatches as possible now.
@@ -738,13 +678,8 @@
 	qs.totSeatsInUse += req.MaxSeats()
 	metrics.AddRequestsExecuting(ctx, qs.qCfg.Name, fsName, 1)
 	metrics.AddRequestConcurrencyInUse(qs.qCfg.Name, fsName, req.MaxSeats())
-<<<<<<< HEAD
-	qs.reqsObsPair.RequestsExecuting.Add(1)
-	qs.execSeatsObs.Add(float64(req.MaxSeats()))
-=======
 	qs.reqsGaugePair.RequestsExecuting.Add(1)
 	qs.execSeatsGauge.Add(float64(req.MaxSeats()))
->>>>>>> e8d3e9b1
 	klogV := klog.V(5)
 	if klogV.Enabled() {
 		klogV.Infof("QS(%s) at t=%s R=%v: immediate dispatch of request %q %#+v %#+v, qs will have %d executing", qs.qCfg.Name, now.Format(nsTimeFmt), qs.currentR, fsName, descr1, descr2, qs.totRequestsExecuting)
@@ -768,11 +703,7 @@
 	qs.totRequestsWaiting--
 	metrics.AddRequestsInQueues(request.ctx, qs.qCfg.Name, request.fsName, -1)
 	request.NoteQueued(false)
-<<<<<<< HEAD
-	qs.reqsObsPair.RequestsWaiting.Add(-1)
-=======
 	qs.reqsGaugePair.RequestsWaiting.Add(-1)
->>>>>>> e8d3e9b1
 	defer qs.boundNextDispatchLocked(queue)
 	if !request.decision.Set(decisionExecute) {
 		return true
@@ -789,13 +720,8 @@
 	queue.seatsInUse += request.MaxSeats()
 	metrics.AddRequestsExecuting(request.ctx, qs.qCfg.Name, request.fsName, 1)
 	metrics.AddRequestConcurrencyInUse(qs.qCfg.Name, request.fsName, request.MaxSeats())
-<<<<<<< HEAD
-	qs.reqsObsPair.RequestsExecuting.Add(1)
-	qs.execSeatsObs.Add(float64(request.MaxSeats()))
-=======
 	qs.reqsGaugePair.RequestsExecuting.Add(1)
 	qs.execSeatsGauge.Add(float64(request.MaxSeats()))
->>>>>>> e8d3e9b1
 	klogV := klog.V(6)
 	if klogV.Enabled() {
 		klogV.Infof("QS(%s) at t=%s R=%v: dispatching request %#+v %#+v work %v from queue %d with start R %v, queue will have %d waiting & %d requests occupying %d seats, set will have %d seats occupied",
@@ -885,13 +811,8 @@
 	// If the requested final seats exceed capacity of that queue,
 	// we reduce them to current capacity and adjust additional latency
 	// to preserve the total amount of work.
-<<<<<<< HEAD
-	if oldestReqFromMinQueue.workEstimate.FinalSeats > uint(qs.dCfg.ConcurrencyLimit) {
-		finalSeats := uint(qs.dCfg.ConcurrencyLimit)
-=======
 	if oldestReqFromMinQueue.workEstimate.FinalSeats > uint64(qs.dCfg.ConcurrencyLimit) {
 		finalSeats := uint64(qs.dCfg.ConcurrencyLimit)
->>>>>>> e8d3e9b1
 		additionalLatency := oldestReqFromMinQueue.workEstimate.finalWork.DurationPerSeat(float64(finalSeats))
 		oldestReqFromMinQueue.workEstimate.FinalSeats = finalSeats
 		oldestReqFromMinQueue.workEstimate.AdditionalLatency = additionalLatency
@@ -944,11 +865,7 @@
 	now := qs.clock.Now()
 	qs.totRequestsExecuting--
 	metrics.AddRequestsExecuting(r.ctx, qs.qCfg.Name, r.fsName, -1)
-<<<<<<< HEAD
-	qs.reqsObsPair.RequestsExecuting.Add(-1)
-=======
 	qs.reqsGaugePair.RequestsExecuting.Add(-1)
->>>>>>> e8d3e9b1
 
 	actualServiceDuration := now.Sub(r.startTime)
 
@@ -960,11 +877,7 @@
 
 		qs.totSeatsInUse -= r.MaxSeats()
 		metrics.AddRequestConcurrencyInUse(qs.qCfg.Name, r.fsName, -r.MaxSeats())
-<<<<<<< HEAD
-		qs.execSeatsObs.Add(-float64(r.MaxSeats()))
-=======
 		qs.execSeatsGauge.Add(-float64(r.MaxSeats()))
->>>>>>> e8d3e9b1
 		if r.queue != nil {
 			r.queue.seatsInUse -= r.MaxSeats()
 		}
@@ -985,7 +898,6 @@
 			}
 			return
 		}
-<<<<<<< HEAD
 
 		additionalLatency := r.workEstimate.AdditionalLatency
 		if !klogV.Enabled() {
@@ -1049,71 +961,6 @@
 	}
 }
 
-=======
-
-		additionalLatency := r.workEstimate.AdditionalLatency
-		if !klogV.Enabled() {
-		} else if r.queue != nil {
-			klogV.Infof("QS(%s) at t=%s R=%v: request %#+v %#+v finished main use of %d seats but lingering on %d seats for %v seconds, adjusted queue %d start R to %v due to service time %.9fs, queue will have %d requests with %#v waiting & %d requests occupying %d seats",
-				qs.qCfg.Name, now.Format(nsTimeFmt), qs.currentR, r.descr1, r.descr2, r.workEstimate.InitialSeats, r.workEstimate.FinalSeats, additionalLatency.Seconds(), r.queue.index,
-				r.queue.nextDispatchR, actualServiceDuration.Seconds(), r.queue.requests.Length(), r.queue.requests.QueueSum(), r.queue.requestsExecuting, r.queue.seatsInUse)
-		} else {
-			klogV.Infof("QS(%s) at t=%s R=%v: request %#+v %#+v finished main use of %d seats but lingering on %d seats for %v seconds, qs will have %d requests occupying %d seats", qs.qCfg.Name, now.Format(nsTimeFmt), qs.currentR, r.descr1, r.descr2, r.workEstimate.InitialSeats, r.workEstimate.FinalSeats, additionalLatency.Seconds(), qs.totRequestsExecuting, qs.totSeatsInUse)
-		}
-		// EventAfterDuration will execute the event func in a new goroutine,
-		// so the seats allocated to this request will be released after
-		// AdditionalLatency elapses, this ensures that the additional
-		// latency has no impact on the user experience.
-		qs.clock.EventAfterDuration(func(_ time.Time) {
-			qs.lockAndSyncTime(r.ctx)
-			defer qs.lock.Unlock()
-			now := qs.clock.Now()
-			releaseSeatsLocked()
-			if !klogV.Enabled() {
-			} else if r.queue != nil {
-				klogV.Infof("QS(%s) at t=%s R=%v: request %#+v %#+v finished lingering on %d seats, queue %d will have %d requests with %#v waiting & %d requests occupying %d seats",
-					qs.qCfg.Name, now.Format(nsTimeFmt), qs.currentR, r.descr1, r.descr2, r.workEstimate.FinalSeats, r.queue.index,
-					r.queue.requests.Length(), r.queue.requests.QueueSum(), r.queue.requestsExecuting, r.queue.seatsInUse)
-			} else {
-				klogV.Infof("QS(%s) at t=%s R=%v: request %#+v %#+v finished lingering on %d seats, qs will have %d requests occupying %d seats", qs.qCfg.Name, now.Format(nsTimeFmt), qs.currentR, r.descr1, r.descr2, r.workEstimate.FinalSeats, qs.totRequestsExecuting, qs.totSeatsInUse)
-			}
-			qs.dispatchAsMuchAsPossibleLocked()
-		}, additionalLatency)
-	}()
-
-	if r.queue != nil {
-		// request has finished, remove from requests executing
-		r.queue.requestsExecuting--
-
-		// When a request finishes being served, and the actual service time was S,
-		// the queue’s start R is decremented by (G - S)*width.
-		r.queue.nextDispatchR -= fqrequest.SeatsTimesDuration(float64(r.InitialSeats()), qs.estimatedServiceDuration-actualServiceDuration)
-		qs.boundNextDispatchLocked(r.queue)
-	}
-}
-
-// boundNextDispatchLocked applies the anti-windup hack.
-// We need a hack because all non-empty queues are allocated the same
-// number of seats.  A queue that can not use all those seats and does
-// not go empty accumulates a progresively earlier `virtualStart` compared
-// to queues that are using more than they are allocated.
-// The following hack addresses the first side of that inequity,
-// by insisting that dispatch in the virtual world not precede arrival.
-func (qs *queueSet) boundNextDispatchLocked(queue *queue) {
-	oldestReqFromMinQueue, _ := queue.requests.Peek()
-	if oldestReqFromMinQueue == nil {
-		return
-	}
-	var virtualStartBound = oldestReqFromMinQueue.arrivalR
-	if queue.nextDispatchR < virtualStartBound {
-		if klogV := klog.V(4); klogV.Enabled() {
-			klogV.InfoS("AntiWindup tweaked queue", "QS", qs.qCfg.Name, "queue", queue.index, "time", qs.clock.Now().Format(nsTimeFmt), "requestDescr1", oldestReqFromMinQueue.descr1, "requestDescr2", oldestReqFromMinQueue.descr2, "newVirtualStart", virtualStartBound, "deltaVirtualStart", (virtualStartBound - queue.nextDispatchR))
-		}
-		queue.nextDispatchR = virtualStartBound
-	}
-}
-
->>>>>>> e8d3e9b1
 func (qs *queueSet) removeQueueIfEmptyLocked(r *request) {
 	if r.queue == nil {
 		return
@@ -1144,15 +991,6 @@
 	return keptQueues
 }
 
-<<<<<<< HEAD
-func (qs *queueSet) UpdateObservations() {
-	qs.reqsObsPair.RequestsWaiting.Add(0)
-	qs.reqsObsPair.RequestsExecuting.Add(0)
-	qs.execSeatsObs.Add(0)
-}
-
-=======
->>>>>>> e8d3e9b1
 func (qs *queueSet) Dump(includeRequestDetails bool) debug.QueueSetDump {
 	qs.lock.Lock()
 	defer qs.lock.Unlock()
