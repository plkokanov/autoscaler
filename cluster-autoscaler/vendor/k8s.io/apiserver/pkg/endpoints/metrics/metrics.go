/*
Copyright 2015 The Kubernetes Authors.

Licensed under the Apache License, Version 2.0 (the "License");
you may not use this file except in compliance with the License.
You may obtain a copy of the License at

    http://www.apache.org/licenses/LICENSE-2.0

Unless required by applicable law or agreed to in writing, software
distributed under the License is distributed on an "AS IS" BASIS,
WITHOUT WARRANTIES OR CONDITIONS OF ANY KIND, either express or implied.
See the License for the specific language governing permissions and
limitations under the License.
*/

package metrics

import (
	"context"
	"net/http"
	"net/url"
	"strconv"
	"strings"
	"sync"
	"time"

	restful "github.com/emicklei/go-restful/v3"
	"k8s.io/apimachinery/pkg/apis/meta/v1/validation"
	"k8s.io/apimachinery/pkg/types"
	utilsets "k8s.io/apimachinery/pkg/util/sets"
	"k8s.io/apiserver/pkg/audit"
	"k8s.io/apiserver/pkg/authentication/user"
	"k8s.io/apiserver/pkg/endpoints/request"
	"k8s.io/apiserver/pkg/endpoints/responsewriter"
	"k8s.io/apiserver/pkg/features"
	utilfeature "k8s.io/apiserver/pkg/util/feature"
	compbasemetrics "k8s.io/component-base/metrics"
	"k8s.io/component-base/metrics/legacyregistry"
)

// resettableCollector is the interface implemented by prometheus.MetricVec
// that can be used by Prometheus to collect metrics and reset their values.
type resettableCollector interface {
	compbasemetrics.Registerable
	Reset()
}

const (
	APIServerComponent string = "apiserver"
	OtherRequestMethod string = "other"
)

/*
 * By default, all the following metrics are defined as falling under
 * ALPHA stability level https://github.com/kubernetes/enhancements/blob/master/keps/sig-instrumentation/1209-metrics-stability/kubernetes-control-plane-metrics-stability.md#stability-classes)
 *
 * Promoting the stability level of the metric is a responsibility of the component owner, since it
 * involves explicitly acknowledging support for the metric across multiple releases, in accordance with
 * the metric stability policy.
 */
var (
	deprecatedRequestGauge = compbasemetrics.NewGaugeVec(
		&compbasemetrics.GaugeOpts{
			Name:           "apiserver_requested_deprecated_apis",
			Help:           "Gauge of deprecated APIs that have been requested, broken out by API group, version, resource, subresource, and removed_release.",
			StabilityLevel: compbasemetrics.STABLE,
		},
		[]string{"group", "version", "resource", "subresource", "removed_release"},
	)

	// TODO(a-robinson): Add unit tests for the handling of these metrics once
	// the upstream library supports it.
	requestCounter = compbasemetrics.NewCounterVec(
		&compbasemetrics.CounterOpts{
			Name:           "apiserver_request_total",
			Help:           "Counter of apiserver requests broken out for each verb, dry run value, group, version, resource, scope, component, and HTTP response code.",
			StabilityLevel: compbasemetrics.STABLE,
		},
		[]string{"verb", "dry_run", "group", "version", "resource", "subresource", "scope", "component", "code"},
	)
	longRunningRequestsGauge = compbasemetrics.NewGaugeVec(
		&compbasemetrics.GaugeOpts{
			Name:           "apiserver_longrunning_requests",
			Help:           "Gauge of all active long-running apiserver requests broken out by verb, group, version, resource, scope and component. Not all requests are tracked this way.",
			StabilityLevel: compbasemetrics.STABLE,
		},
		[]string{"verb", "group", "version", "resource", "subresource", "scope", "component"},
	)
	longRunningRequestGauge = compbasemetrics.NewGaugeVec(
		&compbasemetrics.GaugeOpts{
			Name:              "apiserver_longrunning_gauge",
			Help:              "Gauge of all active long-running apiserver requests broken out by verb, group, version, resource, scope and component. Not all requests are tracked this way.",
			StabilityLevel:    compbasemetrics.ALPHA,
			DeprecatedVersion: "1.23.0",
		},
		[]string{"verb", "group", "version", "resource", "subresource", "scope", "component"},
	)
	requestLatencies = compbasemetrics.NewHistogramVec(
		&compbasemetrics.HistogramOpts{
			Name: "apiserver_request_duration_seconds",
			Help: "Response latency distribution in seconds for each verb, dry run value, group, version, resource, subresource, scope and component.",
			// This metric is used for verifying api call latencies SLO,
			// as well as tracking regressions in this aspects.
			// Thus we customize buckets significantly, to empower both usecases.
<<<<<<< HEAD
			Buckets: []float64{0.05, 0.1, 0.2, 0.4, 0.6, 0.8, 1.0, 1.25, 1.5, 2, 3,
=======
			Buckets: []float64{0.005, 0.025, 0.05, 0.1, 0.2, 0.4, 0.6, 0.8, 1.0, 1.25, 1.5, 2, 3,
>>>>>>> e8d3e9b1
				4, 5, 6, 8, 10, 15, 20, 30, 45, 60},
			StabilityLevel: compbasemetrics.STABLE,
		},
		[]string{"verb", "dry_run", "group", "version", "resource", "subresource", "scope", "component"},
	)
	requestSloLatencies = compbasemetrics.NewHistogramVec(
		&compbasemetrics.HistogramOpts{
			Name: "apiserver_request_slo_duration_seconds",
			Help: "Response latency distribution (not counting webhook duration) in seconds for each verb, group, version, resource, subresource, scope and component.",
			// This metric is supplementary to the requestLatencies metric.
			// It measures request duration excluding webhooks as they are mostly
			// dependant on user configuration.
			Buckets: []float64{0.05, 0.1, 0.2, 0.4, 0.6, 0.8, 1.0, 1.25, 1.5, 2, 3,
				4, 5, 6, 8, 10, 15, 20, 30, 45, 60},
			StabilityLevel: compbasemetrics.ALPHA,
		},
		[]string{"verb", "group", "version", "resource", "subresource", "scope", "component"},
	)
	fieldValidationRequestLatencies = compbasemetrics.NewHistogramVec(
		&compbasemetrics.HistogramOpts{
			Name: "field_validation_request_duration_seconds",
			Help: "Response latency distribution in seconds for each field validation value and whether field validation is enabled or not",
			// This metric is supplementary to the requestLatencies metric.
			// It measures request durations for the various field validation
			// values.
			Buckets: []float64{0.05, 0.1, 0.2, 0.4, 0.6, 0.8, 1.0, 1.25, 1.5, 2, 3,
				4, 5, 6, 8, 10, 15, 20, 30, 45, 60},
			StabilityLevel: compbasemetrics.ALPHA,
		},
		[]string{"field_validation", "enabled"},
	)
	responseSizes = compbasemetrics.NewHistogramVec(
		&compbasemetrics.HistogramOpts{
			Name: "apiserver_response_sizes",
			Help: "Response size distribution in bytes for each group, version, verb, resource, subresource, scope and component.",
			// Use buckets ranging from 1000 bytes (1KB) to 10^9 bytes (1GB).
			Buckets:        compbasemetrics.ExponentialBuckets(1000, 10.0, 7),
			StabilityLevel: compbasemetrics.STABLE,
		},
		[]string{"verb", "group", "version", "resource", "subresource", "scope", "component"},
	)
<<<<<<< HEAD
	// droppedRequests is a number of requests dropped with 'Try again later' response"
	droppedRequests = compbasemetrics.NewCounterVec(
		&compbasemetrics.CounterOpts{
			Name:              "apiserver_dropped_requests_total",
			Help:              "Number of requests dropped with 'Try again later' response. Use apiserver_request_total and/or apiserver_request_terminations_total metrics instead.",
			StabilityLevel:    compbasemetrics.ALPHA,
			DeprecatedVersion: "1.24.0",
		},
		[]string{"request_kind"},
	)
=======
>>>>>>> e8d3e9b1
	// TLSHandshakeErrors is a number of requests dropped with 'TLS handshake error from' error
	TLSHandshakeErrors = compbasemetrics.NewCounter(
		&compbasemetrics.CounterOpts{
			Name:           "apiserver_tls_handshake_errors_total",
			Help:           "Number of requests dropped with 'TLS handshake error from' error",
			StabilityLevel: compbasemetrics.ALPHA,
		},
	)
<<<<<<< HEAD
	// RegisteredWatchers is a number of currently registered watchers splitted by resource.
	RegisteredWatchers = compbasemetrics.NewGaugeVec(
		&compbasemetrics.GaugeOpts{
			Name:              "apiserver_registered_watchers",
			Help:              "Number of currently registered watchers for a given resources",
			StabilityLevel:    compbasemetrics.ALPHA,
			DeprecatedVersion: "1.23.0",
		},
		[]string{"group", "version", "kind"},
	)
=======
>>>>>>> e8d3e9b1
	WatchEvents = compbasemetrics.NewCounterVec(
		&compbasemetrics.CounterOpts{
			Name:           "apiserver_watch_events_total",
			Help:           "Number of events sent in watch clients",
			StabilityLevel: compbasemetrics.ALPHA,
		},
		[]string{"group", "version", "kind"},
	)
	WatchEventsSizes = compbasemetrics.NewHistogramVec(
		&compbasemetrics.HistogramOpts{
			Name:           "apiserver_watch_events_sizes",
			Help:           "Watch event size distribution in bytes",
			Buckets:        compbasemetrics.ExponentialBuckets(1024, 2.0, 8), // 1K, 2K, 4K, 8K, ..., 128K.
			StabilityLevel: compbasemetrics.ALPHA,
		},
		[]string{"group", "version", "kind"},
	)
	// Because of volatility of the base metric this is pre-aggregated one. Instead of reporting current usage all the time
	// it reports maximal usage during the last second.
	currentInflightRequests = compbasemetrics.NewGaugeVec(
		&compbasemetrics.GaugeOpts{
			Name:           "apiserver_current_inflight_requests",
			Help:           "Maximal number of currently used inflight request limit of this apiserver per request kind in last second.",
			StabilityLevel: compbasemetrics.STABLE,
		},
		[]string{"request_kind"},
	)
	currentInqueueRequests = compbasemetrics.NewGaugeVec(
		&compbasemetrics.GaugeOpts{
			Name:           "apiserver_current_inqueue_requests",
			Help:           "Maximal number of queued requests in this apiserver per request kind in last second.",
			StabilityLevel: compbasemetrics.ALPHA,
		},
		[]string{"request_kind"},
	)

	requestTerminationsTotal = compbasemetrics.NewCounterVec(
		&compbasemetrics.CounterOpts{
			Name:           "apiserver_request_terminations_total",
			Help:           "Number of requests which apiserver terminated in self-defense.",
			StabilityLevel: compbasemetrics.ALPHA,
		},
		[]string{"verb", "group", "version", "resource", "subresource", "scope", "component", "code"},
	)

	apiSelfRequestCounter = compbasemetrics.NewCounterVec(
		&compbasemetrics.CounterOpts{
			Name:           "apiserver_selfrequest_total",
			Help:           "Counter of apiserver self-requests broken out for each verb, API resource and subresource.",
			StabilityLevel: compbasemetrics.ALPHA,
		},
		[]string{"verb", "resource", "subresource"},
	)

	requestFilterDuration = compbasemetrics.NewHistogramVec(
		&compbasemetrics.HistogramOpts{
			Name:           "apiserver_request_filter_duration_seconds",
			Help:           "Request filter latency distribution in seconds, for each filter type",
			Buckets:        []float64{0.0001, 0.0003, 0.001, 0.003, 0.01, 0.03, 0.1, 0.3, 1.0, 5.0},
			StabilityLevel: compbasemetrics.ALPHA,
		},
		[]string{"filter"},
	)

	// requestAbortsTotal is a number of aborted requests with http.ErrAbortHandler
	requestAbortsTotal = compbasemetrics.NewCounterVec(
		&compbasemetrics.CounterOpts{
			Name:           "apiserver_request_aborts_total",
			Help:           "Number of requests which apiserver aborted possibly due to a timeout, for each group, version, verb, resource, subresource and scope",
			StabilityLevel: compbasemetrics.ALPHA,
		},
		[]string{"verb", "group", "version", "resource", "subresource", "scope"},
	)

	// requestPostTimeoutTotal tracks the activity of the executing request handler after the associated request
	// has been timed out by the apiserver.
	// source: the name of the handler that is recording this metric. Currently, we have two:
	//  - timeout-handler: the "executing" handler returns after the timeout filter times out the request.
	//  - rest-handler: the "executing" handler returns after the rest layer times out the request.
	// status: whether the handler panicked or threw an error, possible values:
	//  - 'panic': the handler panicked
	//  - 'error': the handler return an error
	//  - 'ok': the handler returned a result (no error and no panic)
	//  - 'pending': the handler is still running in the background and it did not return
	//    within the wait threshold.
	requestPostTimeoutTotal = compbasemetrics.NewCounterVec(
		&compbasemetrics.CounterOpts{
			Name:           "apiserver_request_post_timeout_total",
			Help:           "Tracks the activity of the request handlers after the associated requests have been timed out by the apiserver",
			StabilityLevel: compbasemetrics.ALPHA,
		},
		[]string{"source", "status"},
	)

	requestTimestampComparisonDuration = compbasemetrics.NewHistogramVec(
		&compbasemetrics.HistogramOpts{
			Name:           "apiserver_request_timestamp_comparison_time",
			Help:           "Time taken for comparison of old vs new objects in UPDATE or PATCH requests",
			Buckets:        []float64{0.0001, 0.0003, 0.001, 0.003, 0.01, 0.03, 0.1, 0.3, 1.0, 5.0},
			StabilityLevel: compbasemetrics.ALPHA,
		},
		// Path the code takes to reach a conclusion:
		// i.e. unequalObjectsFast, unequalObjectsSlow, equalObjectsSlow
		[]string{"code_path"},
	)

	metrics = []resettableCollector{
		deprecatedRequestGauge,
		requestCounter,
		longRunningRequestsGauge,
<<<<<<< HEAD
		longRunningRequestGauge,
=======
>>>>>>> e8d3e9b1
		requestLatencies,
		requestSloLatencies,
		fieldValidationRequestLatencies,
		responseSizes,
<<<<<<< HEAD
		droppedRequests,
=======
>>>>>>> e8d3e9b1
		TLSHandshakeErrors,
		WatchEvents,
		WatchEventsSizes,
		currentInflightRequests,
		currentInqueueRequests,
		requestTerminationsTotal,
		apiSelfRequestCounter,
		requestFilterDuration,
		requestAbortsTotal,
		requestPostTimeoutTotal,
		requestTimestampComparisonDuration,
	}

	// these are the valid request methods which we report in our metrics. Any other request methods
	// will be aggregated under 'unknown'
	validRequestMethods = utilsets.NewString(
		"APPLY",
		"CONNECT",
		"CREATE",
		"DELETE",
		"DELETECOLLECTION",
		"GET",
		"LIST",
		"PATCH",
		"POST",
		"PROXY",
		"PUT",
		"UPDATE",
		"WATCH",
		"WATCHLIST")
)

const (
	// ReadOnlyKind is a string identifying read only request kind
	ReadOnlyKind = "readOnly"
	// MutatingKind is a string identifying mutating request kind
	MutatingKind = "mutating"

	// WaitingPhase is the phase value for a request waiting in a queue
	WaitingPhase = "waiting"
	// ExecutingPhase is the phase value for an executing request
	ExecutingPhase = "executing"
)

const (
	// deprecatedAnnotationKey is a key for an audit annotation set to
	// "true" on requests made to deprecated API versions
	deprecatedAnnotationKey = "k8s.io/deprecated"
	// removedReleaseAnnotationKey is a key for an audit annotation set to
	// the target removal release, in "<major>.<minor>" format,
	// on requests made to deprecated API versions with a target removal release
	removedReleaseAnnotationKey = "k8s.io/removed-release"
)

const (
	// The source that is recording the apiserver_request_post_timeout_total metric.
	// The "executing" request handler returns after the timeout filter times out the request.
	PostTimeoutSourceTimeoutHandler = "timeout-handler"

	// The source that is recording the apiserver_request_post_timeout_total metric.
	// The "executing" request handler returns after the rest layer times out the request.
	PostTimeoutSourceRestHandler = "rest-handler"
)

const (
	// The executing request handler panicked after the request had
	// been timed out by the apiserver.
	PostTimeoutHandlerPanic = "panic"

	// The executing request handler has returned an error to the post-timeout
	// receiver after the request had been timed out by the apiserver.
	PostTimeoutHandlerError = "error"

	// The executing request handler has returned a result to the post-timeout
	// receiver after the request had been timed out by the apiserver.
	PostTimeoutHandlerOK = "ok"

	// The executing request handler has not panicked or returned any error/result to
	// the post-timeout receiver yet after the request had been timed out by the apiserver.
	// The post-timeout receiver gives up after waiting for certain threshold and if the
	// executing request handler has not returned yet we use the following label.
	PostTimeoutHandlerPending = "pending"
)

var registerMetrics sync.Once

// Register all metrics.
func Register() {
	registerMetrics.Do(func() {
		for _, metric := range metrics {
			legacyregistry.MustRegister(metric)
		}
	})
}

// Reset all metrics.
func Reset() {
	for _, metric := range metrics {
		metric.Reset()
	}
}

// UpdateInflightRequestMetrics reports concurrency metrics classified by
// mutating vs Readonly.
func UpdateInflightRequestMetrics(phase string, nonmutating, mutating int) {
	for _, kc := range []struct {
		kind  string
		count int
	}{{ReadOnlyKind, nonmutating}, {MutatingKind, mutating}} {
		if phase == ExecutingPhase {
			currentInflightRequests.WithLabelValues(kc.kind).Set(float64(kc.count))
		} else {
			currentInqueueRequests.WithLabelValues(kc.kind).Set(float64(kc.count))
		}
	}
}

func RecordFilterLatency(ctx context.Context, name string, elapsed time.Duration) {
	requestFilterDuration.WithContext(ctx).WithLabelValues(name).Observe(elapsed.Seconds())
}

func RecordTimestampComparisonLatency(codePath string, elapsed time.Duration) {
	requestTimestampComparisonDuration.WithLabelValues(codePath).Observe(elapsed.Seconds())
}

func RecordRequestPostTimeout(source string, status string) {
	requestPostTimeoutTotal.WithLabelValues(source, status).Inc()
}

// RecordRequestAbort records that the request was aborted possibly due to a timeout.
func RecordRequestAbort(req *http.Request, requestInfo *request.RequestInfo) {
	if requestInfo == nil {
		requestInfo = &request.RequestInfo{Verb: req.Method, Path: req.URL.Path}
	}

	scope := CleanScope(requestInfo)
	reportedVerb := cleanVerb(CanonicalVerb(strings.ToUpper(req.Method), scope), getVerbIfWatch(req), req)
	resource := requestInfo.Resource
	subresource := requestInfo.Subresource
	group := requestInfo.APIGroup
	version := requestInfo.APIVersion

	requestAbortsTotal.WithContext(req.Context()).WithLabelValues(reportedVerb, group, version, resource, subresource, scope).Inc()
}

// RecordDroppedRequest records that the request was rejected via http.TooManyRequests.
func RecordDroppedRequest(req *http.Request, requestInfo *request.RequestInfo, component string, isMutatingRequest bool) {
	if requestInfo == nil {
		requestInfo = &request.RequestInfo{Verb: req.Method, Path: req.URL.Path}
	}
	scope := CleanScope(requestInfo)
	dryRun := cleanDryRun(req.URL)

	// We don't use verb from <requestInfo>, as this may be propagated from
	// InstrumentRouteFunc which is registered in installer.go with predefined
	// list of verbs (different than those translated to RequestInfo).
	// However, we need to tweak it e.g. to differentiate GET from LIST.
	reportedVerb := cleanVerb(CanonicalVerb(strings.ToUpper(req.Method), scope), getVerbIfWatch(req), req)

	if requestInfo.IsResourceRequest {
		requestCounter.WithContext(req.Context()).WithLabelValues(reportedVerb, dryRun, requestInfo.APIGroup, requestInfo.APIVersion, requestInfo.Resource, requestInfo.Subresource, scope, component, codeToString(http.StatusTooManyRequests)).Inc()
	} else {
		requestCounter.WithContext(req.Context()).WithLabelValues(reportedVerb, dryRun, "", "", "", requestInfo.Subresource, scope, component, codeToString(http.StatusTooManyRequests)).Inc()
	}
<<<<<<< HEAD

	if isMutatingRequest {
		droppedRequests.WithContext(req.Context()).WithLabelValues(MutatingKind).Inc()
	} else {
		droppedRequests.WithContext(req.Context()).WithLabelValues(ReadOnlyKind).Inc()
	}
=======
>>>>>>> e8d3e9b1
}

// RecordRequestTermination records that the request was terminated early as part of a resource
// preservation or apiserver self-defense mechanism (e.g. timeouts, maxinflight throttling,
// proxyHandler errors). RecordRequestTermination should only be called zero or one times
// per request.
func RecordRequestTermination(req *http.Request, requestInfo *request.RequestInfo, component string, code int) {
	if requestInfo == nil {
		requestInfo = &request.RequestInfo{Verb: req.Method, Path: req.URL.Path}
	}
	scope := CleanScope(requestInfo)

	// We don't use verb from <requestInfo>, as this may be propagated from
	// InstrumentRouteFunc which is registered in installer.go with predefined
	// list of verbs (different than those translated to RequestInfo).
	// However, we need to tweak it e.g. to differentiate GET from LIST.
	reportedVerb := cleanVerb(CanonicalVerb(strings.ToUpper(req.Method), scope), getVerbIfWatch(req), req)

	if requestInfo.IsResourceRequest {
		requestTerminationsTotal.WithContext(req.Context()).WithLabelValues(reportedVerb, requestInfo.APIGroup, requestInfo.APIVersion, requestInfo.Resource, requestInfo.Subresource, scope, component, codeToString(code)).Inc()
	} else {
		requestTerminationsTotal.WithContext(req.Context()).WithLabelValues(reportedVerb, "", "", "", requestInfo.Path, scope, component, codeToString(code)).Inc()
	}
}

// RecordLongRunning tracks the execution of a long running request against the API server. It provides an accurate count
// of the total number of open long running requests. requestInfo may be nil if the caller is not in the normal request flow.
func RecordLongRunning(req *http.Request, requestInfo *request.RequestInfo, component string, fn func()) {
	if requestInfo == nil {
		requestInfo = &request.RequestInfo{Verb: req.Method, Path: req.URL.Path}
	}
	var g, e compbasemetrics.GaugeMetric
	scope := CleanScope(requestInfo)

	// We don't use verb from <requestInfo>, as this may be propagated from
	// InstrumentRouteFunc which is registered in installer.go with predefined
	// list of verbs (different than those translated to RequestInfo).
	// However, we need to tweak it e.g. to differentiate GET from LIST.
	reportedVerb := cleanVerb(CanonicalVerb(strings.ToUpper(req.Method), scope), getVerbIfWatch(req), req)

	if requestInfo.IsResourceRequest {
<<<<<<< HEAD
		e = longRunningRequestsGauge.WithContext(req.Context()).WithLabelValues(reportedVerb, requestInfo.APIGroup, requestInfo.APIVersion, requestInfo.Resource, requestInfo.Subresource, scope, component)
		g = longRunningRequestGauge.WithContext(req.Context()).WithLabelValues(reportedVerb, requestInfo.APIGroup, requestInfo.APIVersion, requestInfo.Resource, requestInfo.Subresource, scope, component)
	} else {
		e = longRunningRequestsGauge.WithContext(req.Context()).WithLabelValues(reportedVerb, "", "", "", requestInfo.Path, scope, component)
		g = longRunningRequestGauge.WithContext(req.Context()).WithLabelValues(reportedVerb, "", "", "", requestInfo.Path, scope, component)
=======
		g = longRunningRequestsGauge.WithContext(req.Context()).WithLabelValues(reportedVerb, requestInfo.APIGroup, requestInfo.APIVersion, requestInfo.Resource, requestInfo.Subresource, scope, component)
	} else {
		g = longRunningRequestsGauge.WithContext(req.Context()).WithLabelValues(reportedVerb, "", "", "", requestInfo.Path, scope, component)
>>>>>>> e8d3e9b1
	}
	e.Inc()
	g.Inc()
	defer func() {
		e.Dec()
		g.Dec()
	}()
	fn()
}

// MonitorRequest handles standard transformations for client and the reported verb and then invokes Monitor to record
// a request. verb must be uppercase to be backwards compatible with existing monitoring tooling.
func MonitorRequest(req *http.Request, verb, group, version, resource, subresource, scope, component string, deprecated bool, removedRelease string, httpCode, respSize int, elapsed time.Duration) {
	// We don't use verb from <requestInfo>, as this may be propagated from
	// InstrumentRouteFunc which is registered in installer.go with predefined
	// list of verbs (different than those translated to RequestInfo).
	// However, we need to tweak it e.g. to differentiate GET from LIST.
	reportedVerb := cleanVerb(CanonicalVerb(strings.ToUpper(req.Method), scope), verb, req)

	dryRun := cleanDryRun(req.URL)
	elapsedSeconds := elapsed.Seconds()
	requestCounter.WithContext(req.Context()).WithLabelValues(reportedVerb, dryRun, group, version, resource, subresource, scope, component, codeToString(httpCode)).Inc()
	// MonitorRequest happens after authentication, so we can trust the username given by the request
	info, ok := request.UserFrom(req.Context())
	if ok && info.GetName() == user.APIServerUser {
		apiSelfRequestCounter.WithContext(req.Context()).WithLabelValues(reportedVerb, resource, subresource).Inc()
	}
	if deprecated {
		deprecatedRequestGauge.WithContext(req.Context()).WithLabelValues(group, version, resource, subresource, removedRelease).Set(1)
		audit.AddAuditAnnotation(req.Context(), deprecatedAnnotationKey, "true")
		if len(removedRelease) > 0 {
			audit.AddAuditAnnotation(req.Context(), removedReleaseAnnotationKey, removedRelease)
		}
	}
	requestLatencies.WithContext(req.Context()).WithLabelValues(reportedVerb, dryRun, group, version, resource, subresource, scope, component).Observe(elapsedSeconds)
	fieldValidation := cleanFieldValidation(req.URL)
	fieldValidationEnabled := strconv.FormatBool(utilfeature.DefaultFeatureGate.Enabled(features.ServerSideFieldValidation))
	fieldValidationRequestLatencies.WithContext(req.Context()).WithLabelValues(fieldValidation, fieldValidationEnabled)

	if wd, ok := request.LatencyTrackersFrom(req.Context()); ok {
		sloLatency := elapsedSeconds - (wd.MutatingWebhookTracker.GetLatency() + wd.ValidatingWebhookTracker.GetLatency()).Seconds()
		requestSloLatencies.WithContext(req.Context()).WithLabelValues(reportedVerb, group, version, resource, subresource, scope, component).Observe(sloLatency)
	}
	// We are only interested in response sizes of read requests.
	if verb == "GET" || verb == "LIST" {
		responseSizes.WithContext(req.Context()).WithLabelValues(reportedVerb, group, version, resource, subresource, scope, component).Observe(float64(respSize))
	}
}

// InstrumentRouteFunc works like Prometheus' InstrumentHandlerFunc but wraps
// the go-restful RouteFunction instead of a HandlerFunc plus some Kubernetes endpoint specific information.
func InstrumentRouteFunc(verb, group, version, resource, subresource, scope, component string, deprecated bool, removedRelease string, routeFunc restful.RouteFunction) restful.RouteFunction {
	return restful.RouteFunction(func(req *restful.Request, response *restful.Response) {
		requestReceivedTimestamp, ok := request.ReceivedTimestampFrom(req.Request.Context())
		if !ok {
			requestReceivedTimestamp = time.Now()
		}

		delegate := &ResponseWriterDelegator{ResponseWriter: response.ResponseWriter}

		rw := responsewriter.WrapForHTTP1Or2(delegate)
		response.ResponseWriter = rw

		routeFunc(req, response)

		MonitorRequest(req.Request, verb, group, version, resource, subresource, scope, component, deprecated, removedRelease, delegate.Status(), delegate.ContentLength(), time.Since(requestReceivedTimestamp))
	})
}

// InstrumentHandlerFunc works like Prometheus' InstrumentHandlerFunc but adds some Kubernetes endpoint specific information.
func InstrumentHandlerFunc(verb, group, version, resource, subresource, scope, component string, deprecated bool, removedRelease string, handler http.HandlerFunc) http.HandlerFunc {
	return func(w http.ResponseWriter, req *http.Request) {
		requestReceivedTimestamp, ok := request.ReceivedTimestampFrom(req.Context())
		if !ok {
			requestReceivedTimestamp = time.Now()
		}

		delegate := &ResponseWriterDelegator{ResponseWriter: w}
		w = responsewriter.WrapForHTTP1Or2(delegate)

		handler(w, req)

		MonitorRequest(req, verb, group, version, resource, subresource, scope, component, deprecated, removedRelease, delegate.Status(), delegate.ContentLength(), time.Since(requestReceivedTimestamp))
	}
}

// CleanScope returns the scope of the request.
func CleanScope(requestInfo *request.RequestInfo) string {
	if requestInfo.Name != "" || requestInfo.Verb == "create" {
		return "resource"
	}
	if requestInfo.Namespace != "" {
		return "namespace"
	}
	if requestInfo.IsResourceRequest {
		return "cluster"
	}
	// this is the empty scope
	return ""
}

// CanonicalVerb distinguishes LISTs from GETs (and HEADs). It assumes verb is
// UPPERCASE.
func CanonicalVerb(verb string, scope string) string {
	switch verb {
	case "GET", "HEAD":
		if scope != "resource" && scope != "" {
			return "LIST"
		}
		return "GET"
	default:
		return verb
	}
}

// CleanVerb returns a normalized verb, so that it is easy to tell WATCH from
// LIST and APPLY from PATCH.
func CleanVerb(verb string, request *http.Request) string {
	reportedVerb := verb
	if suggestedVerb := getVerbIfWatch(request); suggestedVerb == "WATCH" {
		reportedVerb = "WATCH"
	}
	// normalize the legacy WATCHLIST to WATCH to ensure users aren't surprised by metrics
	if verb == "WATCHLIST" {
		reportedVerb = "WATCH"
	}
	if verb == "PATCH" && request.Header.Get("Content-Type") == string(types.ApplyPatchType) && utilfeature.DefaultFeatureGate.Enabled(features.ServerSideApply) {
		reportedVerb = "APPLY"
	}
	return reportedVerb
}

// cleanVerb additionally ensures that unknown verbs don't clog up the metrics.
func cleanVerb(verb, suggestedVerb string, request *http.Request) string {
	// CanonicalVerb (being an input for this function) doesn't handle correctly the
	// deprecated path pattern for watch of:
	//   GET /api/{version}/watch/{resource}
	// We correct it manually based on the pass verb from the installer.
	var reportedVerb string
	if suggestedVerb == "WATCH" || suggestedVerb == "WATCHLIST" {
		reportedVerb = "WATCH"
	} else {
		reportedVerb = CleanVerb(verb, request)
	}
	if validRequestMethods.Has(reportedVerb) {
		return reportedVerb
	}
	return OtherRequestMethod
}

// getVerbIfWatch additionally ensures that GET or List would be transformed to WATCH
func getVerbIfWatch(req *http.Request) string {
	if strings.ToUpper(req.Method) == "GET" || strings.ToUpper(req.Method) == "LIST" {
		// see apimachinery/pkg/runtime/conversion.go Convert_Slice_string_To_bool
		if values := req.URL.Query()["watch"]; len(values) > 0 {
			if value := strings.ToLower(values[0]); value != "0" && value != "false" {
				return "WATCH"
			}
		}
	}
	return ""
}

func cleanDryRun(u *url.URL) string {
	// avoid allocating when we don't see dryRun in the query
	if !strings.Contains(u.RawQuery, "dryRun") {
		return ""
	}
	dryRun := u.Query()["dryRun"]
	if errs := validation.ValidateDryRun(nil, dryRun); len(errs) > 0 {
		return "invalid"
	}
	// Since dryRun could be valid with any arbitrarily long length
	// we have to dedup and sort the elements before joining them together
	// TODO: this is a fairly large allocation for what it does, consider
	//   a sort and dedup in a single pass
	return strings.Join(utilsets.NewString(dryRun...).List(), ",")
}

func cleanFieldValidation(u *url.URL) string {
	// avoid allocating when we don't see dryRun in the query
	if !strings.Contains(u.RawQuery, "fieldValidation") {
		return ""
	}
	fieldValidation := u.Query()["fieldValidation"]
	if len(fieldValidation) != 1 {
		return "invalid"
	}
	if errs := validation.ValidateFieldValidation(nil, fieldValidation[0]); len(errs) > 0 {
		return "invalid"
	}
	return fieldValidation[0]
}

var _ http.ResponseWriter = (*ResponseWriterDelegator)(nil)
var _ responsewriter.UserProvidedDecorator = (*ResponseWriterDelegator)(nil)

// ResponseWriterDelegator interface wraps http.ResponseWriter to additionally record content-length, status-code, etc.
type ResponseWriterDelegator struct {
	http.ResponseWriter

	status      int
	written     int64
	wroteHeader bool
}

func (r *ResponseWriterDelegator) Unwrap() http.ResponseWriter {
	return r.ResponseWriter
}

func (r *ResponseWriterDelegator) WriteHeader(code int) {
	r.status = code
	r.wroteHeader = true
	r.ResponseWriter.WriteHeader(code)
}

func (r *ResponseWriterDelegator) Write(b []byte) (int, error) {
	if !r.wroteHeader {
		r.WriteHeader(http.StatusOK)
	}
	n, err := r.ResponseWriter.Write(b)
	r.written += int64(n)
	return n, err
}

func (r *ResponseWriterDelegator) Status() int {
	return r.status
}

func (r *ResponseWriterDelegator) ContentLength() int {
	return int(r.written)
}

// Small optimization over Itoa
func codeToString(s int) string {
	switch s {
	case 100:
		return "100"
	case 101:
		return "101"

	case 200:
		return "200"
	case 201:
		return "201"
	case 202:
		return "202"
	case 203:
		return "203"
	case 204:
		return "204"
	case 205:
		return "205"
	case 206:
		return "206"

	case 300:
		return "300"
	case 301:
		return "301"
	case 302:
		return "302"
	case 304:
		return "304"
	case 305:
		return "305"
	case 307:
		return "307"

	case 400:
		return "400"
	case 401:
		return "401"
	case 402:
		return "402"
	case 403:
		return "403"
	case 404:
		return "404"
	case 405:
		return "405"
	case 406:
		return "406"
	case 407:
		return "407"
	case 408:
		return "408"
	case 409:
		return "409"
	case 410:
		return "410"
	case 411:
		return "411"
	case 412:
		return "412"
	case 413:
		return "413"
	case 414:
		return "414"
	case 415:
		return "415"
	case 416:
		return "416"
	case 417:
		return "417"
	case 418:
		return "418"

	case 500:
		return "500"
	case 501:
		return "501"
	case 502:
		return "502"
	case 503:
		return "503"
	case 504:
		return "504"
	case 505:
		return "505"

	case 428:
		return "428"
	case 429:
		return "429"
	case 431:
		return "431"
	case 511:
		return "511"

	default:
		return strconv.Itoa(s)
	}
}<|MERGE_RESOLUTION|>--- conflicted
+++ resolved
@@ -87,15 +87,6 @@
 		},
 		[]string{"verb", "group", "version", "resource", "subresource", "scope", "component"},
 	)
-	longRunningRequestGauge = compbasemetrics.NewGaugeVec(
-		&compbasemetrics.GaugeOpts{
-			Name:              "apiserver_longrunning_gauge",
-			Help:              "Gauge of all active long-running apiserver requests broken out by verb, group, version, resource, scope and component. Not all requests are tracked this way.",
-			StabilityLevel:    compbasemetrics.ALPHA,
-			DeprecatedVersion: "1.23.0",
-		},
-		[]string{"verb", "group", "version", "resource", "subresource", "scope", "component"},
-	)
 	requestLatencies = compbasemetrics.NewHistogramVec(
 		&compbasemetrics.HistogramOpts{
 			Name: "apiserver_request_duration_seconds",
@@ -103,11 +94,7 @@
 			// This metric is used for verifying api call latencies SLO,
 			// as well as tracking regressions in this aspects.
 			// Thus we customize buckets significantly, to empower both usecases.
-<<<<<<< HEAD
-			Buckets: []float64{0.05, 0.1, 0.2, 0.4, 0.6, 0.8, 1.0, 1.25, 1.5, 2, 3,
-=======
 			Buckets: []float64{0.005, 0.025, 0.05, 0.1, 0.2, 0.4, 0.6, 0.8, 1.0, 1.25, 1.5, 2, 3,
->>>>>>> e8d3e9b1
 				4, 5, 6, 8, 10, 15, 20, 30, 45, 60},
 			StabilityLevel: compbasemetrics.STABLE,
 		},
@@ -149,19 +136,6 @@
 		},
 		[]string{"verb", "group", "version", "resource", "subresource", "scope", "component"},
 	)
-<<<<<<< HEAD
-	// droppedRequests is a number of requests dropped with 'Try again later' response"
-	droppedRequests = compbasemetrics.NewCounterVec(
-		&compbasemetrics.CounterOpts{
-			Name:              "apiserver_dropped_requests_total",
-			Help:              "Number of requests dropped with 'Try again later' response. Use apiserver_request_total and/or apiserver_request_terminations_total metrics instead.",
-			StabilityLevel:    compbasemetrics.ALPHA,
-			DeprecatedVersion: "1.24.0",
-		},
-		[]string{"request_kind"},
-	)
-=======
->>>>>>> e8d3e9b1
 	// TLSHandshakeErrors is a number of requests dropped with 'TLS handshake error from' error
 	TLSHandshakeErrors = compbasemetrics.NewCounter(
 		&compbasemetrics.CounterOpts{
@@ -170,19 +144,6 @@
 			StabilityLevel: compbasemetrics.ALPHA,
 		},
 	)
-<<<<<<< HEAD
-	// RegisteredWatchers is a number of currently registered watchers splitted by resource.
-	RegisteredWatchers = compbasemetrics.NewGaugeVec(
-		&compbasemetrics.GaugeOpts{
-			Name:              "apiserver_registered_watchers",
-			Help:              "Number of currently registered watchers for a given resources",
-			StabilityLevel:    compbasemetrics.ALPHA,
-			DeprecatedVersion: "1.23.0",
-		},
-		[]string{"group", "version", "kind"},
-	)
-=======
->>>>>>> e8d3e9b1
 	WatchEvents = compbasemetrics.NewCounterVec(
 		&compbasemetrics.CounterOpts{
 			Name:           "apiserver_watch_events_total",
@@ -293,18 +254,10 @@
 		deprecatedRequestGauge,
 		requestCounter,
 		longRunningRequestsGauge,
-<<<<<<< HEAD
-		longRunningRequestGauge,
-=======
->>>>>>> e8d3e9b1
 		requestLatencies,
 		requestSloLatencies,
 		fieldValidationRequestLatencies,
 		responseSizes,
-<<<<<<< HEAD
-		droppedRequests,
-=======
->>>>>>> e8d3e9b1
 		TLSHandshakeErrors,
 		WatchEvents,
 		WatchEventsSizes,
@@ -469,15 +422,6 @@
 	} else {
 		requestCounter.WithContext(req.Context()).WithLabelValues(reportedVerb, dryRun, "", "", "", requestInfo.Subresource, scope, component, codeToString(http.StatusTooManyRequests)).Inc()
 	}
-<<<<<<< HEAD
-
-	if isMutatingRequest {
-		droppedRequests.WithContext(req.Context()).WithLabelValues(MutatingKind).Inc()
-	} else {
-		droppedRequests.WithContext(req.Context()).WithLabelValues(ReadOnlyKind).Inc()
-	}
-=======
->>>>>>> e8d3e9b1
 }
 
 // RecordRequestTermination records that the request was terminated early as part of a resource
@@ -509,7 +453,7 @@
 	if requestInfo == nil {
 		requestInfo = &request.RequestInfo{Verb: req.Method, Path: req.URL.Path}
 	}
-	var g, e compbasemetrics.GaugeMetric
+	var g compbasemetrics.GaugeMetric
 	scope := CleanScope(requestInfo)
 
 	// We don't use verb from <requestInfo>, as this may be propagated from
@@ -519,24 +463,12 @@
 	reportedVerb := cleanVerb(CanonicalVerb(strings.ToUpper(req.Method), scope), getVerbIfWatch(req), req)
 
 	if requestInfo.IsResourceRequest {
-<<<<<<< HEAD
-		e = longRunningRequestsGauge.WithContext(req.Context()).WithLabelValues(reportedVerb, requestInfo.APIGroup, requestInfo.APIVersion, requestInfo.Resource, requestInfo.Subresource, scope, component)
-		g = longRunningRequestGauge.WithContext(req.Context()).WithLabelValues(reportedVerb, requestInfo.APIGroup, requestInfo.APIVersion, requestInfo.Resource, requestInfo.Subresource, scope, component)
-	} else {
-		e = longRunningRequestsGauge.WithContext(req.Context()).WithLabelValues(reportedVerb, "", "", "", requestInfo.Path, scope, component)
-		g = longRunningRequestGauge.WithContext(req.Context()).WithLabelValues(reportedVerb, "", "", "", requestInfo.Path, scope, component)
-=======
 		g = longRunningRequestsGauge.WithContext(req.Context()).WithLabelValues(reportedVerb, requestInfo.APIGroup, requestInfo.APIVersion, requestInfo.Resource, requestInfo.Subresource, scope, component)
 	} else {
 		g = longRunningRequestsGauge.WithContext(req.Context()).WithLabelValues(reportedVerb, "", "", "", requestInfo.Path, scope, component)
->>>>>>> e8d3e9b1
-	}
-	e.Inc()
+	}
 	g.Inc()
-	defer func() {
-		e.Dec()
-		g.Dec()
-	}()
+	defer g.Dec()
 	fn()
 }
 
