/*
Copyright 2016 The Kubernetes Authors.

Licensed under the Apache License, Version 2.0 (the "License");
you may not use this file except in compliance with the License.
You may obtain a copy of the License at

    http://www.apache.org/licenses/LICENSE-2.0

Unless required by applicable law or agreed to in writing, software
distributed under the License is distributed on an "AS IS" BASIS,
WITHOUT WARRANTIES OR CONDITIONS OF ANY KIND, either express or implied.
See the License for the specific language governing permissions and
limitations under the License.
*/

package server

import (
	"fmt"
	"net"
	"net/http"
	goruntime "runtime"
	"runtime/debug"
	"sort"
	"strconv"
	"strings"
	"sync/atomic"
	"time"

	jsonpatch "github.com/evanphx/json-patch"
	"github.com/google/uuid"
	oteltrace "go.opentelemetry.io/otel/trace"

	"k8s.io/apimachinery/pkg/runtime"
	"k8s.io/apimachinery/pkg/runtime/schema"
	"k8s.io/apimachinery/pkg/runtime/serializer"
	"k8s.io/apimachinery/pkg/util/sets"
	utilwaitgroup "k8s.io/apimachinery/pkg/util/waitgroup"
	"k8s.io/apimachinery/pkg/version"
	"k8s.io/apiserver/pkg/admission"
	"k8s.io/apiserver/pkg/audit"
	"k8s.io/apiserver/pkg/authentication/authenticator"
	"k8s.io/apiserver/pkg/authentication/authenticatorfactory"
	authenticatorunion "k8s.io/apiserver/pkg/authentication/request/union"
	"k8s.io/apiserver/pkg/authentication/user"
	"k8s.io/apiserver/pkg/authorization/authorizer"
	"k8s.io/apiserver/pkg/authorization/authorizerfactory"
	authorizerunion "k8s.io/apiserver/pkg/authorization/union"
	"k8s.io/apiserver/pkg/endpoints/discovery"
	"k8s.io/apiserver/pkg/endpoints/filterlatency"
	genericapifilters "k8s.io/apiserver/pkg/endpoints/filters"
	apiopenapi "k8s.io/apiserver/pkg/endpoints/openapi"
	apirequest "k8s.io/apiserver/pkg/endpoints/request"
	genericfeatures "k8s.io/apiserver/pkg/features"
	genericregistry "k8s.io/apiserver/pkg/registry/generic"
	"k8s.io/apiserver/pkg/server/dynamiccertificates"
	"k8s.io/apiserver/pkg/server/egressselector"
	genericfilters "k8s.io/apiserver/pkg/server/filters"
	"k8s.io/apiserver/pkg/server/healthz"
	"k8s.io/apiserver/pkg/server/routes"
	serverstore "k8s.io/apiserver/pkg/server/storage"
	"k8s.io/apiserver/pkg/storageversion"
	utilfeature "k8s.io/apiserver/pkg/util/feature"
	utilflowcontrol "k8s.io/apiserver/pkg/util/flowcontrol"
	flowcontrolrequest "k8s.io/apiserver/pkg/util/flowcontrol/request"
	"k8s.io/client-go/informers"
	restclient "k8s.io/client-go/rest"
	"k8s.io/component-base/logs"
	"k8s.io/klog/v2"
	openapicommon "k8s.io/kube-openapi/pkg/common"
	"k8s.io/kube-openapi/pkg/validation/spec"
	"k8s.io/utils/clock"
	utilsnet "k8s.io/utils/net"

	// install apis
	_ "k8s.io/apiserver/pkg/apis/apiserver/install"
)

const (
	// DefaultLegacyAPIPrefix is where the legacy APIs will be located.
	DefaultLegacyAPIPrefix = "/api"

	// APIGroupPrefix is where non-legacy API group will be located.
	APIGroupPrefix = "/apis"
)

// Config is a structure used to configure a GenericAPIServer.
// Its members are sorted roughly in order of importance for composers.
type Config struct {
	// SecureServing is required to serve https
	SecureServing *SecureServingInfo

	// Authentication is the configuration for authentication
	Authentication AuthenticationInfo

	// Authorization is the configuration for authorization
	Authorization AuthorizationInfo

	// LoopbackClientConfig is a config for a privileged loopback connection to the API server
	// This is required for proper functioning of the PostStartHooks on a GenericAPIServer
	// TODO: move into SecureServing(WithLoopback) as soon as insecure serving is gone
	LoopbackClientConfig *restclient.Config

	// EgressSelector provides a lookup mechanism for dialing outbound connections.
	// It does so based on a EgressSelectorConfiguration which was read at startup.
	EgressSelector *egressselector.EgressSelector

	// RuleResolver is required to get the list of rules that apply to a given user
	// in a given namespace
	RuleResolver authorizer.RuleResolver
	// AdmissionControl performs deep inspection of a given request (including content)
	// to set values and determine whether its allowed
	AdmissionControl      admission.Interface
	CorsAllowedOriginList []string
	HSTSDirectives        []string
	// FlowControl, if not nil, gives priority and fairness to request handling
	FlowControl utilflowcontrol.Interface

	EnableIndex     bool
	EnableProfiling bool
	EnableDiscovery bool
	// Requires generic profiling enabled
	EnableContentionProfiling bool
	EnableMetrics             bool

	DisabledPostStartHooks sets.String
	// done values in this values for this map are ignored.
	PostStartHooks map[string]PostStartHookConfigEntry

	// Version will enable the /version endpoint if non-nil
	Version *version.Info
	// AuditBackend is where audit events are sent to.
	AuditBackend audit.Backend
	// AuditPolicyRuleEvaluator makes the decision of whether and how to audit log a request.
	AuditPolicyRuleEvaluator audit.PolicyRuleEvaluator
	// ExternalAddress is the host name to use for external (public internet) facing URLs (e.g. Swagger)
	// Will default to a value based on secure serving info and available ipv4 IPs.
	ExternalAddress string

	// TracerProvider can provide a tracer, which records spans for distributed tracing.
	TracerProvider oteltrace.TracerProvider

	//===========================================================================
	// Fields you probably don't care about changing
	//===========================================================================

	// BuildHandlerChainFunc allows you to build custom handler chains by decorating the apiHandler.
	BuildHandlerChainFunc func(apiHandler http.Handler, c *Config) (secure http.Handler)
	// HandlerChainWaitGroup allows you to wait for all chain handlers exit after the server shutdown.
	HandlerChainWaitGroup *utilwaitgroup.SafeWaitGroup
	// DiscoveryAddresses is used to build the IPs pass to discovery. If nil, the ExternalAddress is
	// always reported
	DiscoveryAddresses discovery.Addresses
	// The default set of healthz checks. There might be more added via AddHealthChecks dynamically.
	HealthzChecks []healthz.HealthChecker
	// The default set of livez checks. There might be more added via AddHealthChecks dynamically.
	LivezChecks []healthz.HealthChecker
	// The default set of readyz-only checks. There might be more added via AddReadyzChecks dynamically.
	ReadyzChecks []healthz.HealthChecker
	// LegacyAPIGroupPrefixes is used to set up URL parsing for authorization and for validating requests
	// to InstallLegacyAPIGroup. New API servers don't generally have legacy groups at all.
	LegacyAPIGroupPrefixes sets.String
	// RequestInfoResolver is used to assign attributes (used by admission and authorization) based on a request URL.
	// Use-cases that are like kubelets may need to customize this.
	RequestInfoResolver apirequest.RequestInfoResolver
	// Serializer is required and provides the interface for serializing and converting objects to and from the wire
	// The default (api.Codecs) usually works fine.
	Serializer runtime.NegotiatedSerializer
	// OpenAPIConfig will be used in generating OpenAPI spec. This is nil by default. Use DefaultOpenAPIConfig for "working" defaults.
	OpenAPIConfig *openapicommon.Config
	// OpenAPIV3Config will be used in generating OpenAPI V3 spec. This is nil by default. Use DefaultOpenAPIV3Config for "working" defaults.
	OpenAPIV3Config *openapicommon.Config
	// SkipOpenAPIInstallation avoids installing the OpenAPI handler if set to true.
	SkipOpenAPIInstallation bool

	// RESTOptionsGetter is used to construct RESTStorage types via the generic registry.
	RESTOptionsGetter genericregistry.RESTOptionsGetter

	// If specified, all requests except those which match the LongRunningFunc predicate will timeout
	// after this duration.
	RequestTimeout time.Duration
	// If specified, long running requests such as watch will be allocated a random timeout between this value, and
	// twice this value.  Note that it is up to the request handlers to ignore or honor this timeout. In seconds.
	MinRequestTimeout int

	// This represents the maximum amount of time it should take for apiserver to complete its startup
	// sequence and become healthy. From apiserver's start time to when this amount of time has
	// elapsed, /livez will assume that unfinished post-start hooks will complete successfully and
	// therefore return true.
	LivezGracePeriod time.Duration
	// ShutdownDelayDuration allows to block shutdown for some time, e.g. until endpoints pointing to this API server
	// have converged on all node. During this time, the API server keeps serving, /healthz will return 200,
	// but /readyz will return failure.
	ShutdownDelayDuration time.Duration

	// The limit on the total size increase all "copy" operations in a json
	// patch may cause.
	// This affects all places that applies json patch in the binary.
	JSONPatchMaxCopyBytes int64
	// The limit on the request size that would be accepted and decoded in a write request
	// 0 means no limit.
	MaxRequestBodyBytes int64
	// MaxRequestsInFlight is the maximum number of parallel non-long-running requests. Every further
	// request has to wait. Applies only to non-mutating requests.
	MaxRequestsInFlight int
	// MaxMutatingRequestsInFlight is the maximum number of parallel mutating requests. Every further
	// request has to wait.
	MaxMutatingRequestsInFlight int
	// Predicate which is true for paths of long-running http requests
	LongRunningFunc apirequest.LongRunningRequestCheck

	// GoawayChance is the probability that send a GOAWAY to HTTP/2 clients. When client received
	// GOAWAY, the in-flight requests will not be affected and new requests will use
	// a new TCP connection to triggering re-balancing to another server behind the load balance.
	// Default to 0, means never send GOAWAY. Max is 0.02 to prevent break the apiserver.
	GoawayChance float64

	// MergedResourceConfig indicates which groupVersion enabled and its resources enabled/disabled.
	// This is composed of genericapiserver defaultAPIResourceConfig and those parsed from flags.
	// If not specify any in flags, then genericapiserver will only enable defaultAPIResourceConfig.
	MergedResourceConfig *serverstore.ResourceConfig

	// lifecycleSignals provides access to the various signals
	// that happen during lifecycle of the apiserver.
	// it's intentionally marked private as it should never be overridden.
	lifecycleSignals lifecycleSignals

	// StorageObjectCountTracker is used to keep track of the total number of objects
	// in the storage per resource, so we can estimate width of incoming requests.
	StorageObjectCountTracker flowcontrolrequest.StorageObjectCountTracker

	// ShutdownSendRetryAfter dictates when to initiate shutdown of the HTTP
	// Server during the graceful termination of the apiserver. If true, we wait
	// for non longrunning requests in flight to be drained and then initiate a
	// shutdown of the HTTP Server. If false, we initiate a shutdown of the HTTP
	// Server as soon as ShutdownDelayDuration has elapsed.
	// If enabled, after ShutdownDelayDuration elapses, any incoming request is
	// rejected with a 429 status code and a 'Retry-After' response.
	ShutdownSendRetryAfter bool

	//===========================================================================
	// values below here are targets for removal
	//===========================================================================

	// PublicAddress is the IP address where members of the cluster (kubelet,
	// kube-proxy, services, etc.) can reach the GenericAPIServer.
	// If nil or 0.0.0.0, the host's default interface will be used.
	PublicAddress net.IP

	// EquivalentResourceRegistry provides information about resources equivalent to a given resource,
	// and the kind associated with a given resource. As resources are installed, they are registered here.
	EquivalentResourceRegistry runtime.EquivalentResourceRegistry

	// APIServerID is the ID of this API server
	APIServerID string

	// StorageVersionManager holds the storage versions of the API resources installed by this server.
	StorageVersionManager storageversion.Manager
}

type RecommendedConfig struct {
	Config

	// SharedInformerFactory provides shared informers for Kubernetes resources. This value is set by
	// RecommendedOptions.CoreAPI.ApplyTo called by RecommendedOptions.ApplyTo. It uses an in-cluster client config
	// by default, or the kubeconfig given with kubeconfig command line flag.
	SharedInformerFactory informers.SharedInformerFactory

	// ClientConfig holds the kubernetes client configuration.
	// This value is set by RecommendedOptions.CoreAPI.ApplyTo called by RecommendedOptions.ApplyTo.
	// By default in-cluster client config is used.
	ClientConfig *restclient.Config
}

type SecureServingInfo struct {
	// Listener is the secure server network listener.
	Listener net.Listener

	// Cert is the main server cert which is used if SNI does not match. Cert must be non-nil and is
	// allowed to be in SNICerts.
	Cert dynamiccertificates.CertKeyContentProvider

	// SNICerts are the TLS certificates used for SNI.
	SNICerts []dynamiccertificates.SNICertKeyContentProvider

	// ClientCA is the certificate bundle for all the signers that you'll recognize for incoming client certificates
	ClientCA dynamiccertificates.CAContentProvider

	// MinTLSVersion optionally overrides the minimum TLS version supported.
	// Values are from tls package constants (https://golang.org/pkg/crypto/tls/#pkg-constants).
	MinTLSVersion uint16

	// CipherSuites optionally overrides the list of allowed cipher suites for the server.
	// Values are from tls package constants (https://golang.org/pkg/crypto/tls/#pkg-constants).
	CipherSuites []uint16

	// HTTP2MaxStreamsPerConnection is the limit that the api server imposes on each client.
	// A value of zero means to use the default provided by golang's HTTP/2 support.
	HTTP2MaxStreamsPerConnection int

	// DisableHTTP2 indicates that http2 should not be enabled.
	DisableHTTP2 bool
}

type AuthenticationInfo struct {
	// APIAudiences is a list of identifier that the API identifies as. This is
	// used by some authenticators to validate audience bound credentials.
	APIAudiences authenticator.Audiences
	// Authenticator determines which subject is making the request
	Authenticator authenticator.Request
}

type AuthorizationInfo struct {
	// Authorizer determines whether the subject is allowed to make the request based only
	// on the RequestURI
	Authorizer authorizer.Authorizer
}

// NewConfig returns a Config struct with the default values
func NewConfig(codecs serializer.CodecFactory) *Config {
	defaultHealthChecks := []healthz.HealthChecker{healthz.PingHealthz, healthz.LogHealthz}
	var id string
	if utilfeature.DefaultFeatureGate.Enabled(genericfeatures.APIServerIdentity) {
		id = "kube-apiserver-" + uuid.New().String()
	}
	lifecycleSignals := newLifecycleSignals()

	return &Config{
		Serializer:                  codecs,
		BuildHandlerChainFunc:       DefaultBuildHandlerChain,
		HandlerChainWaitGroup:       new(utilwaitgroup.SafeWaitGroup),
		LegacyAPIGroupPrefixes:      sets.NewString(DefaultLegacyAPIPrefix),
		DisabledPostStartHooks:      sets.NewString(),
		PostStartHooks:              map[string]PostStartHookConfigEntry{},
		HealthzChecks:               append([]healthz.HealthChecker{}, defaultHealthChecks...),
		ReadyzChecks:                append([]healthz.HealthChecker{}, defaultHealthChecks...),
		LivezChecks:                 append([]healthz.HealthChecker{}, defaultHealthChecks...),
		EnableIndex:                 true,
		EnableDiscovery:             true,
		EnableProfiling:             true,
		EnableMetrics:               true,
		MaxRequestsInFlight:         400,
		MaxMutatingRequestsInFlight: 200,
		RequestTimeout:              time.Duration(60) * time.Second,
		MinRequestTimeout:           1800,
		LivezGracePeriod:            time.Duration(0),
		ShutdownDelayDuration:       time.Duration(0),
		// 1.5MB is the default client request size in bytes
		// the etcd server should accept. See
		// https://github.com/etcd-io/etcd/blob/release-3.4/embed/config.go#L56.
		// A request body might be encoded in json, and is converted to
		// proto when persisted in etcd, so we allow 2x as the largest size
		// increase the "copy" operations in a json patch may cause.
		JSONPatchMaxCopyBytes: int64(3 * 1024 * 1024),
		// 1.5MB is the recommended client request size in byte
		// the etcd server should accept. See
		// https://github.com/etcd-io/etcd/blob/release-3.4/embed/config.go#L56.
		// A request body might be encoded in json, and is converted to
		// proto when persisted in etcd, so we allow 2x as the largest request
		// body size to be accepted and decoded in a write request.
		// If this constant is changed, maxRequestSizeBytes in apiextensions-apiserver/third_party/forked/celopenapi/model/schemas.go
		// should be changed to reflect the new value, if the two haven't
		// been wired together already somehow.
		MaxRequestBodyBytes: int64(3 * 1024 * 1024),

		// Default to treating watch as a long-running operation
		// Generic API servers have no inherent long-running subresources
		LongRunningFunc:           genericfilters.BasicLongRunningRequestCheck(sets.NewString("watch"), sets.NewString()),
		lifecycleSignals:          lifecycleSignals,
<<<<<<< HEAD
		StorageObjectCountTracker: flowcontrolrequest.NewStorageObjectCountTracker(lifecycleSignals.ShutdownInitiated.Signaled()),
=======
		StorageObjectCountTracker: flowcontrolrequest.NewStorageObjectCountTracker(),
>>>>>>> e8d3e9b1

		APIServerID:           id,
		StorageVersionManager: storageversion.NewDefaultManager(),
		TracerProvider:        oteltrace.NewNoopTracerProvider(),
	}
}

// NewRecommendedConfig returns a RecommendedConfig struct with the default values
func NewRecommendedConfig(codecs serializer.CodecFactory) *RecommendedConfig {
	return &RecommendedConfig{
		Config: *NewConfig(codecs),
	}
}

// DefaultOpenAPIConfig provides the default OpenAPIConfig used to build the OpenAPI V2 spec
func DefaultOpenAPIConfig(getDefinitions openapicommon.GetOpenAPIDefinitions, defNamer *apiopenapi.DefinitionNamer) *openapicommon.Config {
	return &openapicommon.Config{
		ProtocolList:   []string{"https"},
		IgnorePrefixes: []string{},
		Info: &spec.Info{
			InfoProps: spec.InfoProps{
				Title: "Generic API Server",
			},
		},
		DefaultResponse: &spec.Response{
			ResponseProps: spec.ResponseProps{
				Description: "Default Response.",
			},
		},
		GetOperationIDAndTags: apiopenapi.GetOperationIDAndTags,
		GetDefinitionName:     defNamer.GetDefinitionName,
		GetDefinitions:        getDefinitions,
	}
}

// DefaultOpenAPIV3Config provides the default OpenAPIV3Config used to build the OpenAPI V3 spec
func DefaultOpenAPIV3Config(getDefinitions openapicommon.GetOpenAPIDefinitions, defNamer *apiopenapi.DefinitionNamer) *openapicommon.Config {
	defaultConfig := DefaultOpenAPIConfig(getDefinitions, defNamer)
	defaultConfig.Definitions = getDefinitions(func(name string) spec.Ref {
		defName, _ := defaultConfig.GetDefinitionName(name)
		return spec.MustCreateRef("#/components/schemas/" + openapicommon.EscapeJsonPointer(defName))
	})

	return defaultConfig
}

func (c *AuthenticationInfo) ApplyClientCert(clientCA dynamiccertificates.CAContentProvider, servingInfo *SecureServingInfo) error {
	if servingInfo == nil {
		return nil
	}
	if clientCA == nil {
		return nil
	}
	if servingInfo.ClientCA == nil {
		servingInfo.ClientCA = clientCA
		return nil
	}

	servingInfo.ClientCA = dynamiccertificates.NewUnionCAContentProvider(servingInfo.ClientCA, clientCA)
	return nil
}

type completedConfig struct {
	*Config

	//===========================================================================
	// values below here are filled in during completion
	//===========================================================================

	// SharedInformerFactory provides shared informers for resources
	SharedInformerFactory informers.SharedInformerFactory
}

type CompletedConfig struct {
	// Embed a private pointer that cannot be instantiated outside of this package.
	*completedConfig
}

// AddHealthChecks adds a health check to our config to be exposed by the health endpoints
// of our configured apiserver. We should prefer this to adding healthChecks directly to
// the config unless we explicitly want to add a healthcheck only to a specific health endpoint.
func (c *Config) AddHealthChecks(healthChecks ...healthz.HealthChecker) {
	c.HealthzChecks = append(c.HealthzChecks, healthChecks...)
	c.LivezChecks = append(c.LivezChecks, healthChecks...)
	c.ReadyzChecks = append(c.ReadyzChecks, healthChecks...)
}

// AddReadyzChecks adds a health check to our config to be exposed by the readyz endpoint
// of our configured apiserver.
func (c *Config) AddReadyzChecks(healthChecks ...healthz.HealthChecker) {
	c.ReadyzChecks = append(c.ReadyzChecks, healthChecks...)
}

// AddPostStartHook allows you to add a PostStartHook that will later be added to the server itself in a New call.
// Name conflicts will cause an error.
func (c *Config) AddPostStartHook(name string, hook PostStartHookFunc) error {
	if len(name) == 0 {
		return fmt.Errorf("missing name")
	}
	if hook == nil {
		return fmt.Errorf("hook func may not be nil: %q", name)
	}
	if c.DisabledPostStartHooks.Has(name) {
		klog.V(1).Infof("skipping %q because it was explicitly disabled", name)
		return nil
	}

	if postStartHook, exists := c.PostStartHooks[name]; exists {
		// this is programmer error, but it can be hard to debug
		return fmt.Errorf("unable to add %q because it was already registered by: %s", name, postStartHook.originatingStack)
	}
	c.PostStartHooks[name] = PostStartHookConfigEntry{hook: hook, originatingStack: string(debug.Stack())}

	return nil
}

// AddPostStartHookOrDie allows you to add a PostStartHook, but dies on failure.
func (c *Config) AddPostStartHookOrDie(name string, hook PostStartHookFunc) {
	if err := c.AddPostStartHook(name, hook); err != nil {
		klog.Fatalf("Error registering PostStartHook %q: %v", name, err)
	}
}

func completeOpenAPI(config *openapicommon.Config, version *version.Info) {
	if config == nil {
		return
	}
	if config.SecurityDefinitions != nil {
		// Setup OpenAPI security: all APIs will have the same authentication for now.
		config.DefaultSecurity = []map[string][]string{}
		keys := []string{}
		for k := range *config.SecurityDefinitions {
			keys = append(keys, k)
		}
		sort.Strings(keys)
		for _, k := range keys {
			config.DefaultSecurity = append(config.DefaultSecurity, map[string][]string{k: {}})
		}
		if config.CommonResponses == nil {
			config.CommonResponses = map[int]spec.Response{}
		}
		if _, exists := config.CommonResponses[http.StatusUnauthorized]; !exists {
			config.CommonResponses[http.StatusUnauthorized] = spec.Response{
				ResponseProps: spec.ResponseProps{
					Description: "Unauthorized",
				},
			}
		}
	}
	// make sure we populate info, and info.version, if not manually set
	if config.Info == nil {
		config.Info = &spec.Info{}
	}
	if config.Info.Version == "" {
		if version != nil {
			config.Info.Version = strings.Split(version.String(), "-")[0]
		} else {
			config.Info.Version = "unversioned"
		}
	}
}

<<<<<<< HEAD
=======
// DrainedNotify returns a lifecycle signal of genericapiserver already drained while shutting down.
func (c *Config) DrainedNotify() <-chan struct{} {
	return c.lifecycleSignals.InFlightRequestsDrained.Signaled()
}

>>>>>>> e8d3e9b1
// Complete fills in any fields not set that are required to have valid data and can be derived
// from other fields. If you're going to `ApplyOptions`, do that first. It's mutating the receiver.
func (c *Config) Complete(informers informers.SharedInformerFactory) CompletedConfig {
	if len(c.ExternalAddress) == 0 && c.PublicAddress != nil {
		c.ExternalAddress = c.PublicAddress.String()
	}

	// if there is no port, and we listen on one securely, use that one
	if _, _, err := net.SplitHostPort(c.ExternalAddress); err != nil {
		if c.SecureServing == nil {
			klog.Fatalf("cannot derive external address port without listening on a secure port.")
		}
		_, port, err := c.SecureServing.HostPort()
		if err != nil {
			klog.Fatalf("cannot derive external address from the secure port: %v", err)
		}
		c.ExternalAddress = net.JoinHostPort(c.ExternalAddress, strconv.Itoa(port))
	}

	completeOpenAPI(c.OpenAPIConfig, c.Version)
	completeOpenAPI(c.OpenAPIV3Config, c.Version)

	if c.DiscoveryAddresses == nil {
		c.DiscoveryAddresses = discovery.DefaultAddresses{DefaultAddress: c.ExternalAddress}
	}

	AuthorizeClientBearerToken(c.LoopbackClientConfig, &c.Authentication, &c.Authorization)

	if c.RequestInfoResolver == nil {
		c.RequestInfoResolver = NewRequestInfoResolver(c)
	}

	if c.EquivalentResourceRegistry == nil {
		if c.RESTOptionsGetter == nil {
			c.EquivalentResourceRegistry = runtime.NewEquivalentResourceRegistry()
		} else {
			c.EquivalentResourceRegistry = runtime.NewEquivalentResourceRegistryWithIdentity(func(groupResource schema.GroupResource) string {
				// use the storage prefix as the key if possible
				if opts, err := c.RESTOptionsGetter.GetRESTOptions(groupResource); err == nil {
					return opts.ResourcePrefix
				}
				// otherwise return "" to use the default key (parent GV name)
				return ""
			})
		}
	}

	return CompletedConfig{&completedConfig{c, informers}}
}

// Complete fills in any fields not set that are required to have valid data and can be derived
// from other fields. If you're going to `ApplyOptions`, do that first. It's mutating the receiver.
func (c *RecommendedConfig) Complete() CompletedConfig {
	return c.Config.Complete(c.SharedInformerFactory)
}

// New creates a new server which logically combines the handling chain with the passed server.
// name is used to differentiate for logging. The handler chain in particular can be difficult as it starts delegating.
// delegationTarget may not be nil.
func (c completedConfig) New(name string, delegationTarget DelegationTarget) (*GenericAPIServer, error) {
	if c.Serializer == nil {
		return nil, fmt.Errorf("Genericapiserver.New() called with config.Serializer == nil")
	}
	if c.LoopbackClientConfig == nil {
		return nil, fmt.Errorf("Genericapiserver.New() called with config.LoopbackClientConfig == nil")
	}
	if c.EquivalentResourceRegistry == nil {
		return nil, fmt.Errorf("Genericapiserver.New() called with config.EquivalentResourceRegistry == nil")
	}

	handlerChainBuilder := func(handler http.Handler) http.Handler {
		return c.BuildHandlerChainFunc(handler, c.Config)
	}

	apiServerHandler := NewAPIServerHandler(name, c.Serializer, handlerChainBuilder, delegationTarget.UnprotectedHandler())

	s := &GenericAPIServer{
		discoveryAddresses:         c.DiscoveryAddresses,
		LoopbackClientConfig:       c.LoopbackClientConfig,
		legacyAPIGroupPrefixes:     c.LegacyAPIGroupPrefixes,
		admissionControl:           c.AdmissionControl,
		Serializer:                 c.Serializer,
		AuditBackend:               c.AuditBackend,
		Authorizer:                 c.Authorization.Authorizer,
		delegationTarget:           delegationTarget,
		EquivalentResourceRegistry: c.EquivalentResourceRegistry,
		HandlerChainWaitGroup:      c.HandlerChainWaitGroup,
		Handler:                    apiServerHandler,

		listedPathProvider: apiServerHandler,

		minRequestTimeout:     time.Duration(c.MinRequestTimeout) * time.Second,
		ShutdownTimeout:       c.RequestTimeout,
		ShutdownDelayDuration: c.ShutdownDelayDuration,
		SecureServingInfo:     c.SecureServing,
		ExternalAddress:       c.ExternalAddress,

		openAPIConfig:           c.OpenAPIConfig,
		openAPIV3Config:         c.OpenAPIV3Config,
		skipOpenAPIInstallation: c.SkipOpenAPIInstallation,

		postStartHooks:         map[string]postStartHookEntry{},
		preShutdownHooks:       map[string]preShutdownHookEntry{},
		disabledPostStartHooks: c.DisabledPostStartHooks,

		healthzChecks:    c.HealthzChecks,
		livezChecks:      c.LivezChecks,
		readyzChecks:     c.ReadyzChecks,
		livezGracePeriod: c.LivezGracePeriod,

		DiscoveryGroupManager: discovery.NewRootAPIsHandler(c.DiscoveryAddresses, c.Serializer),

		maxRequestBodyBytes: c.MaxRequestBodyBytes,
		livezClock:          clock.RealClock{},

		lifecycleSignals:       c.lifecycleSignals,
		ShutdownSendRetryAfter: c.ShutdownSendRetryAfter,

		APIServerID:           c.APIServerID,
		StorageVersionManager: c.StorageVersionManager,

		Version: c.Version,

		muxAndDiscoveryCompleteSignals: map[string]<-chan struct{}{},
	}

	for {
		if c.JSONPatchMaxCopyBytes <= 0 {
			break
		}
		existing := atomic.LoadInt64(&jsonpatch.AccumulatedCopySizeLimit)
		if existing > 0 && existing < c.JSONPatchMaxCopyBytes {
			break
		}
		if atomic.CompareAndSwapInt64(&jsonpatch.AccumulatedCopySizeLimit, existing, c.JSONPatchMaxCopyBytes) {
			break
		}
	}

	// first add poststarthooks from delegated targets
	for k, v := range delegationTarget.PostStartHooks() {
		s.postStartHooks[k] = v
	}

	for k, v := range delegationTarget.PreShutdownHooks() {
		s.preShutdownHooks[k] = v
	}

	// add poststarthooks that were preconfigured.  Using the add method will give us an error if the same name has already been registered.
	for name, preconfiguredPostStartHook := range c.PostStartHooks {
		if err := s.AddPostStartHook(name, preconfiguredPostStartHook.hook); err != nil {
			return nil, err
		}
	}

	// register mux signals from the delegated server
	for k, v := range delegationTarget.MuxAndDiscoveryCompleteSignals() {
		if err := s.RegisterMuxAndDiscoveryCompleteSignal(k, v); err != nil {
			return nil, err
		}
	}

	genericApiServerHookName := "generic-apiserver-start-informers"
	if c.SharedInformerFactory != nil {
		if !s.isPostStartHookRegistered(genericApiServerHookName) {
			err := s.AddPostStartHook(genericApiServerHookName, func(context PostStartHookContext) error {
				c.SharedInformerFactory.Start(context.StopCh)
				return nil
			})
			if err != nil {
				return nil, err
			}
		}
		// TODO: Once we get rid of /healthz consider changing this to post-start-hook.
		err := s.AddReadyzChecks(healthz.NewInformerSyncHealthz(c.SharedInformerFactory))
		if err != nil {
			return nil, err
		}
	}

	const priorityAndFairnessConfigConsumerHookName = "priority-and-fairness-config-consumer"
	if s.isPostStartHookRegistered(priorityAndFairnessConfigConsumerHookName) {
	} else if c.FlowControl != nil {
		err := s.AddPostStartHook(priorityAndFairnessConfigConsumerHookName, func(context PostStartHookContext) error {
			go c.FlowControl.Run(context.StopCh)
			return nil
		})
		if err != nil {
			return nil, err
		}
		// TODO(yue9944882): plumb pre-shutdown-hook for request-management system?
	} else {
		klog.V(3).Infof("Not requested to run hook %s", priorityAndFairnessConfigConsumerHookName)
	}

	// Add PostStartHooks for maintaining the watermarks for the Priority-and-Fairness and the Max-in-Flight filters.
	if c.FlowControl != nil {
		const priorityAndFairnessFilterHookName = "priority-and-fairness-filter"
		if !s.isPostStartHookRegistered(priorityAndFairnessFilterHookName) {
			err := s.AddPostStartHook(priorityAndFairnessFilterHookName, func(context PostStartHookContext) error {
				genericfilters.StartPriorityAndFairnessWatermarkMaintenance(context.StopCh)
				return nil
			})
			if err != nil {
				return nil, err
			}
		}
	} else {
		const maxInFlightFilterHookName = "max-in-flight-filter"
		if !s.isPostStartHookRegistered(maxInFlightFilterHookName) {
			err := s.AddPostStartHook(maxInFlightFilterHookName, func(context PostStartHookContext) error {
				genericfilters.StartMaxInFlightWatermarkMaintenance(context.StopCh)
				return nil
			})
			if err != nil {
				return nil, err
			}
		}
	}

	// Add PostStartHook for maintenaing the object count tracker.
	if c.StorageObjectCountTracker != nil {
		const storageObjectCountTrackerHookName = "storage-object-count-tracker-hook"
		if !s.isPostStartHookRegistered(storageObjectCountTrackerHookName) {
			if err := s.AddPostStartHook(storageObjectCountTrackerHookName, func(context PostStartHookContext) error {
				go c.StorageObjectCountTracker.RunUntil(context.StopCh)
				return nil
			}); err != nil {
				return nil, err
			}
		}
	}

	for _, delegateCheck := range delegationTarget.HealthzChecks() {
		skip := false
		for _, existingCheck := range c.HealthzChecks {
			if existingCheck.Name() == delegateCheck.Name() {
				skip = true
				break
			}
		}
		if skip {
			continue
		}
		s.AddHealthChecks(delegateCheck)
	}

	s.listedPathProvider = routes.ListedPathProviders{s.listedPathProvider, delegationTarget}

	installAPI(s, c.Config)

	// use the UnprotectedHandler from the delegation target to ensure that we don't attempt to double authenticator, authorize,
	// or some other part of the filter chain in delegation cases.
	if delegationTarget.UnprotectedHandler() == nil && c.EnableIndex {
		s.Handler.NonGoRestfulMux.NotFoundHandler(routes.IndexLister{
			StatusCode:   http.StatusNotFound,
			PathProvider: s.listedPathProvider,
		})
	}

	return s, nil
}

func BuildHandlerChainWithStorageVersionPrecondition(apiHandler http.Handler, c *Config) http.Handler {
	// WithStorageVersionPrecondition needs the WithRequestInfo to run first
	handler := genericapifilters.WithStorageVersionPrecondition(apiHandler, c.StorageVersionManager, c.Serializer)
	return DefaultBuildHandlerChain(handler, c)
}

func DefaultBuildHandlerChain(apiHandler http.Handler, c *Config) http.Handler {
	handler := filterlatency.TrackCompleted(apiHandler)
	handler = genericapifilters.WithAuthorization(handler, c.Authorization.Authorizer, c.Serializer)
	handler = filterlatency.TrackStarted(handler, "authorization")

	if c.FlowControl != nil {
<<<<<<< HEAD
		requestWorkEstimator := flowcontrolrequest.NewWorkEstimator(c.StorageObjectCountTracker.Get, c.FlowControl.GetInterestedWatchCount)
=======
		workEstimatorCfg := flowcontrolrequest.DefaultWorkEstimatorConfig()
		requestWorkEstimator := flowcontrolrequest.NewWorkEstimator(
			c.StorageObjectCountTracker.Get, c.FlowControl.GetInterestedWatchCount, workEstimatorCfg)
>>>>>>> e8d3e9b1
		handler = filterlatency.TrackCompleted(handler)
		handler = genericfilters.WithPriorityAndFairness(handler, c.LongRunningFunc, c.FlowControl, requestWorkEstimator)
		handler = filterlatency.TrackStarted(handler, "priorityandfairness")
	} else {
		handler = genericfilters.WithMaxInFlightLimit(handler, c.MaxRequestsInFlight, c.MaxMutatingRequestsInFlight, c.LongRunningFunc)
	}

	handler = filterlatency.TrackCompleted(handler)
	handler = genericapifilters.WithImpersonation(handler, c.Authorization.Authorizer, c.Serializer)
	handler = filterlatency.TrackStarted(handler, "impersonation")

	handler = filterlatency.TrackCompleted(handler)
	handler = genericapifilters.WithAudit(handler, c.AuditBackend, c.AuditPolicyRuleEvaluator, c.LongRunningFunc)
	handler = filterlatency.TrackStarted(handler, "audit")

	failedHandler := genericapifilters.Unauthorized(c.Serializer)
	failedHandler = genericapifilters.WithFailedAuthenticationAudit(failedHandler, c.AuditBackend, c.AuditPolicyRuleEvaluator)

	failedHandler = filterlatency.TrackCompleted(failedHandler)
	handler = filterlatency.TrackCompleted(handler)
	handler = genericapifilters.WithAuthentication(handler, c.Authentication.Authenticator, failedHandler, c.Authentication.APIAudiences)
	handler = filterlatency.TrackStarted(handler, "authentication")

	handler = genericfilters.WithCORS(handler, c.CorsAllowedOriginList, nil, nil, nil, "true")

	// WithTimeoutForNonLongRunningRequests will call the rest of the request handling in a go-routine with the
	// context with deadline. The go-routine can keep running, while the timeout logic will return a timeout to the client.
	handler = genericfilters.WithTimeoutForNonLongRunningRequests(handler, c.LongRunningFunc)

	handler = genericapifilters.WithRequestDeadline(handler, c.AuditBackend, c.AuditPolicyRuleEvaluator,
		c.LongRunningFunc, c.Serializer, c.RequestTimeout)
	handler = genericfilters.WithWaitGroup(handler, c.LongRunningFunc, c.HandlerChainWaitGroup)
	if c.SecureServing != nil && !c.SecureServing.DisableHTTP2 && c.GoawayChance > 0 {
		handler = genericfilters.WithProbabilisticGoaway(handler, c.GoawayChance)
	}
	handler = genericapifilters.WithAuditAnnotations(handler, c.AuditBackend, c.AuditPolicyRuleEvaluator)
	handler = genericapifilters.WithWarningRecorder(handler)
	handler = genericapifilters.WithCacheControl(handler)
	handler = genericfilters.WithHSTS(handler, c.HSTSDirectives)
	if c.ShutdownSendRetryAfter {
<<<<<<< HEAD
		handler = genericfilters.WithRetryAfter(handler, c.lifecycleSignals.AfterShutdownDelayDuration.Signaled())
=======
		handler = genericfilters.WithRetryAfter(handler, c.lifecycleSignals.NotAcceptingNewRequest.Signaled())
>>>>>>> e8d3e9b1
	}
	handler = genericfilters.WithHTTPLogging(handler)
	if utilfeature.DefaultFeatureGate.Enabled(genericfeatures.APIServerTracing) {
		handler = genericapifilters.WithTracing(handler, c.TracerProvider)
	}
	handler = genericapifilters.WithLatencyTrackers(handler)
	handler = genericapifilters.WithRequestInfo(handler, c.RequestInfoResolver)
	handler = genericapifilters.WithRequestReceivedTimestamp(handler)
	handler = genericapifilters.WithMuxAndDiscoveryComplete(handler, c.lifecycleSignals.MuxAndDiscoveryComplete.Signaled())
	handler = genericfilters.WithPanicRecovery(handler, c.RequestInfoResolver)
	handler = genericapifilters.WithAuditID(handler)
	return handler
}

func installAPI(s *GenericAPIServer, c *Config) {
	if c.EnableIndex {
		routes.Index{}.Install(s.listedPathProvider, s.Handler.NonGoRestfulMux)
	}
	if c.EnableProfiling {
		routes.Profiling{}.Install(s.Handler.NonGoRestfulMux)
		if c.EnableContentionProfiling {
			goruntime.SetBlockProfileRate(1)
		}
		// so far, only logging related endpoints are considered valid to add for these debug flags.
		routes.DebugFlags{}.Install(s.Handler.NonGoRestfulMux, "v", routes.StringFlagPutHandler(logs.GlogSetter))
	}
	if c.EnableMetrics {
		if c.EnableProfiling {
			routes.MetricsWithReset{}.Install(s.Handler.NonGoRestfulMux)
		} else {
			routes.DefaultMetrics{}.Install(s.Handler.NonGoRestfulMux)
		}
	}

	routes.Version{Version: c.Version}.Install(s.Handler.GoRestfulContainer)

	if c.EnableDiscovery {
		s.Handler.GoRestfulContainer.Add(s.DiscoveryGroupManager.WebService())
	}
	if c.FlowControl != nil && utilfeature.DefaultFeatureGate.Enabled(genericfeatures.APIPriorityAndFairness) {
		c.FlowControl.Install(s.Handler.NonGoRestfulMux)
	}
}

func NewRequestInfoResolver(c *Config) *apirequest.RequestInfoFactory {
	apiPrefixes := sets.NewString(strings.Trim(APIGroupPrefix, "/")) // all possible API prefixes
	legacyAPIPrefixes := sets.String{}                               // APIPrefixes that won't have groups (legacy)
	for legacyAPIPrefix := range c.LegacyAPIGroupPrefixes {
		apiPrefixes.Insert(strings.Trim(legacyAPIPrefix, "/"))
		legacyAPIPrefixes.Insert(strings.Trim(legacyAPIPrefix, "/"))
	}

	return &apirequest.RequestInfoFactory{
		APIPrefixes:          apiPrefixes,
		GrouplessAPIPrefixes: legacyAPIPrefixes,
	}
}

func (s *SecureServingInfo) HostPort() (string, int, error) {
	if s == nil || s.Listener == nil {
		return "", 0, fmt.Errorf("no listener found")
	}
	addr := s.Listener.Addr().String()
	host, portStr, err := net.SplitHostPort(addr)
	if err != nil {
		return "", 0, fmt.Errorf("failed to get port from listener address %q: %v", addr, err)
	}
	port, err := utilsnet.ParsePort(portStr, true)
	if err != nil {
		return "", 0, fmt.Errorf("invalid non-numeric port %q", portStr)
	}
	return host, port, nil
}

// AuthorizeClientBearerToken wraps the authenticator and authorizer in loopback authentication logic
// if the loopback client config is specified AND it has a bearer token. Note that if either authn or
// authz is nil, this function won't add a token authenticator or authorizer.
func AuthorizeClientBearerToken(loopback *restclient.Config, authn *AuthenticationInfo, authz *AuthorizationInfo) {
	if loopback == nil || len(loopback.BearerToken) == 0 {
		return
	}
	if authn == nil || authz == nil {
		// prevent nil pointer panic
		return
	}
	if authn.Authenticator == nil || authz.Authorizer == nil {
		// authenticator or authorizer might be nil if we want to bypass authz/authn
		// and we also do nothing in this case.
		return
	}

	privilegedLoopbackToken := loopback.BearerToken
	var uid = uuid.New().String()
	tokens := make(map[string]*user.DefaultInfo)
	tokens[privilegedLoopbackToken] = &user.DefaultInfo{
		Name:   user.APIServerUser,
		UID:    uid,
		Groups: []string{user.SystemPrivilegedGroup},
	}

	tokenAuthenticator := authenticatorfactory.NewFromTokens(tokens, authn.APIAudiences)
	authn.Authenticator = authenticatorunion.New(tokenAuthenticator, authn.Authenticator)

	tokenAuthorizer := authorizerfactory.NewPrivilegedGroups(user.SystemPrivilegedGroup)
	authz.Authorizer = authorizerunion.New(tokenAuthorizer, authz.Authorizer)
}<|MERGE_RESOLUTION|>--- conflicted
+++ resolved
@@ -368,11 +368,7 @@
 		// Generic API servers have no inherent long-running subresources
 		LongRunningFunc:           genericfilters.BasicLongRunningRequestCheck(sets.NewString("watch"), sets.NewString()),
 		lifecycleSignals:          lifecycleSignals,
-<<<<<<< HEAD
-		StorageObjectCountTracker: flowcontrolrequest.NewStorageObjectCountTracker(lifecycleSignals.ShutdownInitiated.Signaled()),
-=======
 		StorageObjectCountTracker: flowcontrolrequest.NewStorageObjectCountTracker(),
->>>>>>> e8d3e9b1
 
 		APIServerID:           id,
 		StorageVersionManager: storageversion.NewDefaultManager(),
@@ -535,14 +531,11 @@
 	}
 }
 
-<<<<<<< HEAD
-=======
 // DrainedNotify returns a lifecycle signal of genericapiserver already drained while shutting down.
 func (c *Config) DrainedNotify() <-chan struct{} {
 	return c.lifecycleSignals.InFlightRequestsDrained.Signaled()
 }
 
->>>>>>> e8d3e9b1
 // Complete fills in any fields not set that are required to have valid data and can be derived
 // from other fields. If you're going to `ApplyOptions`, do that first. It's mutating the receiver.
 func (c *Config) Complete(informers informers.SharedInformerFactory) CompletedConfig {
@@ -818,13 +811,9 @@
 	handler = filterlatency.TrackStarted(handler, "authorization")
 
 	if c.FlowControl != nil {
-<<<<<<< HEAD
-		requestWorkEstimator := flowcontrolrequest.NewWorkEstimator(c.StorageObjectCountTracker.Get, c.FlowControl.GetInterestedWatchCount)
-=======
 		workEstimatorCfg := flowcontrolrequest.DefaultWorkEstimatorConfig()
 		requestWorkEstimator := flowcontrolrequest.NewWorkEstimator(
 			c.StorageObjectCountTracker.Get, c.FlowControl.GetInterestedWatchCount, workEstimatorCfg)
->>>>>>> e8d3e9b1
 		handler = filterlatency.TrackCompleted(handler)
 		handler = genericfilters.WithPriorityAndFairness(handler, c.LongRunningFunc, c.FlowControl, requestWorkEstimator)
 		handler = filterlatency.TrackStarted(handler, "priorityandfairness")
@@ -865,11 +854,7 @@
 	handler = genericapifilters.WithCacheControl(handler)
 	handler = genericfilters.WithHSTS(handler, c.HSTSDirectives)
 	if c.ShutdownSendRetryAfter {
-<<<<<<< HEAD
-		handler = genericfilters.WithRetryAfter(handler, c.lifecycleSignals.AfterShutdownDelayDuration.Signaled())
-=======
 		handler = genericfilters.WithRetryAfter(handler, c.lifecycleSignals.NotAcceptingNewRequest.Signaled())
->>>>>>> e8d3e9b1
 	}
 	handler = genericfilters.WithHTTPLogging(handler)
 	if utilfeature.DefaultFeatureGate.Enabled(genericfeatures.APIServerTracing) {
