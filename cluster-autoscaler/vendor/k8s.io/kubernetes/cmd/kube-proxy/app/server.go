--- conflicted
+++ resolved
@@ -172,11 +172,7 @@
 	fs.Var(&utilflag.IPPortVar{Val: &o.config.MetricsBindAddress}, "metrics-bind-address", "The IP address with port for the metrics server to serve on (set to '0.0.0.0:10249' for all IPv4 interfaces and '[::]:10249' for all IPv6 interfaces). Set empty to disable. This parameter is ignored if a config file is specified by --config.")
 	fs.BoolVar(&o.config.BindAddressHardFail, "bind-address-hard-fail", o.config.BindAddressHardFail, "If true kube-proxy will treat failure to bind to a port as fatal and exit")
 	fs.Var(utilflag.PortRangeVar{Val: &o.config.PortRange}, "proxy-port-range", "Range of host ports (beginPort-endPort, single port or beginPort+offset, inclusive) that may be consumed in order to proxy service traffic. If (unspecified, 0, or 0-0) then ports will be randomly chosen.")
-<<<<<<< HEAD
-	fs.Var(&o.config.Mode, "proxy-mode", "Which proxy mode to use: 'iptables' (Linux-only), 'ipvs' (Linux-only), 'kernelspace' (Windows-only), or 'userspace' (Linux/Windows, deprecated). The default value is 'iptables' on Linux and 'userspace' on Windows."+
-=======
 	fs.Var(&o.config.Mode, "proxy-mode", "Which proxy mode to use: 'iptables' (Linux-only), 'ipvs' (Linux-only), 'kernelspace' (Windows-only), or 'userspace' (Linux/Windows, deprecated). The default value is 'iptables' on Linux and 'userspace' on Windows(will be 'kernelspace' in a future release)."+
->>>>>>> e8d3e9b1
 		"This parameter is ignored if a config file is specified by --config.")
 	fs.Var(cliflag.NewMapStringBool(&o.config.FeatureGates), "feature-gates", "A set of key=value pairs that describe feature gates for alpha/experimental features. "+
 		"Options are:\n"+strings.Join(utilfeature.DefaultFeatureGate.KnownFeatures(), "\n")+
