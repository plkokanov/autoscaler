/*
Copyright 2019 The Kubernetes Authors.

Licensed under the Apache License, Version 2.0 (the "License");
you may not use this file except in compliance with the License.
You may obtain a copy of the License at

    http://www.apache.org/licenses/LICENSE-2.0

Unless required by applicable law or agreed to in writing, software
distributed under the License is distributed on an "AS IS" BASIS,
WITHOUT WARRANTIES OR CONDITIONS OF ANY KIND, either express or implied.
See the License for the specific language governing permissions and
limitations under the License.
*/

// This file defines the scheduling framework plugin interfaces.

package framework

import (
	"context"
	"errors"
	"math"
	"strings"
	"sync"
	"time"

	"github.com/google/go-cmp/cmp"
	"github.com/google/go-cmp/cmp/cmpopts"
	v1 "k8s.io/api/core/v1"
	"k8s.io/apimachinery/pkg/types"
	"k8s.io/apimachinery/pkg/util/sets"
	"k8s.io/client-go/informers"
	clientset "k8s.io/client-go/kubernetes"
	restclient "k8s.io/client-go/rest"
	"k8s.io/client-go/tools/events"
	"k8s.io/kubernetes/pkg/scheduler/apis/config"
	"k8s.io/kubernetes/pkg/scheduler/framework/parallelize"
)

// NodeScoreList declares a list of nodes and their scores.
type NodeScoreList []NodeScore

// NodeScore is a struct with node name and score.
type NodeScore struct {
	Name  string
	Score int64
}

// PluginToNodeScores declares a map from plugin name to its NodeScoreList.
type PluginToNodeScores map[string]NodeScoreList

// NodeToStatusMap declares map from node name to its status.
type NodeToStatusMap map[string]*Status

// Code is the Status code/type which is returned from plugins.
type Code int

// These are predefined codes used in a Status.
const (
	// Success means that plugin ran correctly and found pod schedulable.
	// NOTE: A nil status is also considered as "Success".
	Success Code = iota
	// Error is used for internal plugin errors, unexpected input, etc.
	Error
	// Unschedulable is used when a plugin finds a pod unschedulable. The scheduler might attempt to
	// preempt other pods to get this pod scheduled. Use UnschedulableAndUnresolvable to make the
	// scheduler skip preemption.
	// The accompanying status message should explain why the pod is unschedulable.
	Unschedulable
	// UnschedulableAndUnresolvable is used when a plugin finds a pod unschedulable and
	// preemption would not change anything. Plugins should return Unschedulable if it is possible
	// that the pod can get scheduled with preemption.
	// The accompanying status message should explain why the pod is unschedulable.
	UnschedulableAndUnresolvable
	// Wait is used when a Permit plugin finds a pod scheduling should wait.
	Wait
	// Skip is used when a Bind plugin chooses to skip binding.
	Skip
)

// This list should be exactly the same as the codes iota defined above in the same order.
var codes = []string{"Success", "Error", "Unschedulable", "UnschedulableAndUnresolvable", "Wait", "Skip"}

// statusPrecedence defines a map from status to its precedence, larger value means higher precedent.
var statusPrecedence = map[Code]int{
	Error:                        3,
	UnschedulableAndUnresolvable: 2,
	Unschedulable:                1,
	// Any other statuses we know today, `Skip` or `Wait`, will take precedence over `Success`.
	Success: -1,
}

func (c Code) String() string {
	return codes[c]
}

const (
	// MaxNodeScore is the maximum score a Score plugin is expected to return.
	MaxNodeScore int64 = 100

	// MinNodeScore is the minimum score a Score plugin is expected to return.
	MinNodeScore int64 = 0

	// MaxTotalScore is the maximum total score.
	MaxTotalScore int64 = math.MaxInt64
)

// PodsToActivateKey is a reserved state key for stashing pods.
// If the stashed pods are present in unschedulablePods or backoffQ，they will be
// activated (i.e., moved to activeQ) in two phases:
// - end of a scheduling cycle if it succeeds (will be cleared from `PodsToActivate` if activated)
// - end of a binding cycle if it succeeds
var PodsToActivateKey StateKey = "kubernetes.io/pods-to-activate"

// PodsToActivate stores pods to be activated.
type PodsToActivate struct {
	sync.Mutex
	// Map is keyed with namespaced pod name, and valued with the pod.
	Map map[string]*v1.Pod
}

// Clone just returns the same state.
func (s *PodsToActivate) Clone() StateData {
	return s
}

// NewPodsToActivate instantiates a PodsToActivate object.
func NewPodsToActivate() *PodsToActivate {
	return &PodsToActivate{Map: make(map[string]*v1.Pod)}
}

// Status indicates the result of running a plugin. It consists of a code, a
// message, (optionally) an error, and a plugin name it fails by.
// When the status code is not Success, the reasons should explain why.
// And, when code is Success, all the other fields should be empty.
// NOTE: A nil Status is also considered as Success.
type Status struct {
	code    Code
	reasons []string
	err     error
	// failedPlugin is an optional field that records the plugin name a Pod failed by.
	// It's set by the framework when code is Error, Unschedulable or UnschedulableAndUnresolvable.
	failedPlugin string
}

// Code returns code of the Status.
func (s *Status) Code() Code {
	if s == nil {
		return Success
	}
	return s.code
}

// Message returns a concatenated message on reasons of the Status.
func (s *Status) Message() string {
	if s == nil {
		return ""
	}
	return strings.Join(s.reasons, ", ")
}

// SetFailedPlugin sets the given plugin name to s.failedPlugin.
func (s *Status) SetFailedPlugin(plugin string) {
	s.failedPlugin = plugin
}

// WithFailedPlugin sets the given plugin name to s.failedPlugin,
// and returns the given status object.
func (s *Status) WithFailedPlugin(plugin string) *Status {
	s.SetFailedPlugin(plugin)
	return s
}

// FailedPlugin returns the failed plugin name.
func (s *Status) FailedPlugin() string {
	return s.failedPlugin
}

// Reasons returns reasons of the Status.
func (s *Status) Reasons() []string {
	return s.reasons
}

// AppendReason appends given reason to the Status.
func (s *Status) AppendReason(reason string) {
	s.reasons = append(s.reasons, reason)
}

// IsSuccess returns true if and only if "Status" is nil or Code is "Success".
func (s *Status) IsSuccess() bool {
	return s.Code() == Success
}

// IsWait returns true if and only if "Status" is non-nil and its Code is "Wait".
func (s *Status) IsWait() bool {
	return s.Code() == Wait
}

// IsSkip returns true if and only if "Status" is non-nil and its Code is "Skip".
func (s *Status) IsSkip() bool {
	return s.Code() == Skip
}

// IsUnschedulable returns true if "Status" is Unschedulable (Unschedulable or UnschedulableAndUnresolvable).
func (s *Status) IsUnschedulable() bool {
	code := s.Code()
	return code == Unschedulable || code == UnschedulableAndUnresolvable
}

// AsError returns nil if the status is a success, a wait or a skip; otherwise returns an "error" object
// with a concatenated message on reasons of the Status.
func (s *Status) AsError() error {
	if s.IsSuccess() || s.IsWait() || s.IsSkip() {
		return nil
	}
	if s.err != nil {
		return s.err
	}
	return errors.New(s.Message())
}

// Equal checks equality of two statuses. This is useful for testing with
// cmp.Equal.
func (s *Status) Equal(x *Status) bool {
	if s == nil || x == nil {
		return s.IsSuccess() && x.IsSuccess()
	}
	if s.code != x.code {
		return false
	}
	if s.code == Error {
		return cmp.Equal(s.err, x.err, cmpopts.EquateErrors())
	}
	return cmp.Equal(s.reasons, x.reasons)
}

// NewStatus makes a Status out of the given arguments and returns its pointer.
func NewStatus(code Code, reasons ...string) *Status {
	s := &Status{
		code:    code,
		reasons: reasons,
	}
	if code == Error {
		s.err = errors.New(s.Message())
	}
	return s
}

// AsStatus wraps an error in a Status.
func AsStatus(err error) *Status {
	return &Status{
		code:    Error,
		reasons: []string{err.Error()},
		err:     err,
	}
}

// PluginToStatus maps plugin name to status. Currently used to identify which Filter plugin
// returned which status.
type PluginToStatus map[string]*Status

// Merge merges the statuses in the map into one. The resulting status code have the following
// precedence: Error, UnschedulableAndUnresolvable, Unschedulable.
func (p PluginToStatus) Merge() *Status {
	if len(p) == 0 {
		return nil
	}

	finalStatus := NewStatus(Success)
	for _, s := range p {
		if s.Code() == Error {
			finalStatus.err = s.AsError()
		}
		if statusPrecedence[s.Code()] > statusPrecedence[finalStatus.code] {
			finalStatus.code = s.Code()
			// Same as code, we keep the most relevant failedPlugin in the returned Status.
			finalStatus.failedPlugin = s.FailedPlugin()
		}

		for _, r := range s.reasons {
			finalStatus.AppendReason(r)
		}
	}

	return finalStatus
}

// WaitingPod represents a pod currently waiting in the permit phase.
type WaitingPod interface {
	// GetPod returns a reference to the waiting pod.
	GetPod() *v1.Pod
	// GetPendingPlugins returns a list of pending Permit plugin's name.
	GetPendingPlugins() []string
	// Allow declares the waiting pod is allowed to be scheduled by the plugin named as "pluginName".
	// If this is the last remaining plugin to allow, then a success signal is delivered
	// to unblock the pod.
	Allow(pluginName string)
	// Reject declares the waiting pod unschedulable.
	Reject(pluginName, msg string)
}

// Plugin is the parent type for all the scheduling framework plugins.
type Plugin interface {
	Name() string
}

// LessFunc is the function to sort pod info
type LessFunc func(podInfo1, podInfo2 *QueuedPodInfo) bool

// QueueSortPlugin is an interface that must be implemented by "QueueSort" plugins.
// These plugins are used to sort pods in the scheduling queue. Only one queue sort
// plugin may be enabled at a time.
type QueueSortPlugin interface {
	Plugin
	// Less are used to sort pods in the scheduling queue.
	Less(*QueuedPodInfo, *QueuedPodInfo) bool
}

// EnqueueExtensions is an optional interface that plugins can implement to efficiently
// move unschedulable Pods in internal scheduling queues. Plugins
// that fail pod scheduling (e.g., Filter plugins) are expected to implement this interface.
type EnqueueExtensions interface {
	// EventsToRegister returns a series of possible events that may cause a Pod
	// failed by this plugin schedulable.
	// The events will be registered when instantiating the internal scheduling queue,
	// and leveraged to build event handlers dynamically.
	// Note: the returned list needs to be static (not depend on configuration parameters);
	// otherwise it would lead to undefined behavior.
	EventsToRegister() []ClusterEvent
}

// PreFilterExtensions is an interface that is included in plugins that allow specifying
// callbacks to make incremental updates to its supposedly pre-calculated
// state.
type PreFilterExtensions interface {
	// AddPod is called by the framework while trying to evaluate the impact
	// of adding podToAdd to the node while scheduling podToSchedule.
	AddPod(ctx context.Context, state *CycleState, podToSchedule *v1.Pod, podInfoToAdd *PodInfo, nodeInfo *NodeInfo) *Status
	// RemovePod is called by the framework while trying to evaluate the impact
	// of removing podToRemove from the node while scheduling podToSchedule.
	RemovePod(ctx context.Context, state *CycleState, podToSchedule *v1.Pod, podInfoToRemove *PodInfo, nodeInfo *NodeInfo) *Status
}

// PreFilterPlugin is an interface that must be implemented by "PreFilter" plugins.
// These plugins are called at the beginning of the scheduling cycle.
type PreFilterPlugin interface {
	Plugin
	// PreFilter is called at the beginning of the scheduling cycle. All PreFilter
	// plugins must return success or the pod will be rejected. PreFilter could optionally
	// return a PreFilterResult to influence which nodes to evaluate downstream. This is useful
	// for cases where it is possible to determine the subset of nodes to process in O(1) time.
	PreFilter(ctx context.Context, state *CycleState, p *v1.Pod) (*PreFilterResult, *Status)
	// PreFilterExtensions returns a PreFilterExtensions interface if the plugin implements one,
	// or nil if it does not. A Pre-filter plugin can provide extensions to incrementally
	// modify its pre-processed info. The framework guarantees that the extensions
	// AddPod/RemovePod will only be called after PreFilter, possibly on a cloned
	// CycleState, and may call those functions more than once before calling
	// Filter again on a specific node.
	PreFilterExtensions() PreFilterExtensions
}

// FilterPlugin is an interface for Filter plugins. These plugins are called at the
// filter extension point for filtering out hosts that cannot run a pod.
// This concept used to be called 'predicate' in the original scheduler.
// These plugins should return "Success", "Unschedulable" or "Error" in Status.code.
// However, the scheduler accepts other valid codes as well.
// Anything other than "Success" will lead to exclusion of the given host from
// running the pod.
type FilterPlugin interface {
	Plugin
	// Filter is called by the scheduling framework.
	// All FilterPlugins should return "Success" to declare that
	// the given node fits the pod. If Filter doesn't return "Success",
	// it will return "Unschedulable", "UnschedulableAndUnresolvable" or "Error".
	// For the node being evaluated, Filter plugins should look at the passed
	// nodeInfo reference for this particular node's information (e.g., pods
	// considered to be running on the node) instead of looking it up in the
	// NodeInfoSnapshot because we don't guarantee that they will be the same.
	// For example, during preemption, we may pass a copy of the original
	// nodeInfo object that has some pods removed from it to evaluate the
	// possibility of preempting them to schedule the target pod.
	Filter(ctx context.Context, state *CycleState, pod *v1.Pod, nodeInfo *NodeInfo) *Status
}

// PostFilterPlugin is an interface for "PostFilter" plugins. These plugins are called
// after a pod cannot be scheduled.
type PostFilterPlugin interface {
	Plugin
	// PostFilter is called by the scheduling framework.
	// A PostFilter plugin should return one of the following statuses:
	// - Unschedulable: the plugin gets executed successfully but the pod cannot be made schedulable.
	// - Success: the plugin gets executed successfully and the pod can be made schedulable.
	// - Error: the plugin aborts due to some internal error.
	//
	// Informational plugins should be configured ahead of other ones, and always return Unschedulable status.
	// Optionally, a non-nil PostFilterResult may be returned along with a Success status. For example,
	// a preemption plugin may choose to return nominatedNodeName, so that framework can reuse that to update the
	// preemptor pod's .spec.status.nominatedNodeName field.
	PostFilter(ctx context.Context, state *CycleState, pod *v1.Pod, filteredNodeStatusMap NodeToStatusMap) (*PostFilterResult, *Status)
}

// PreScorePlugin is an interface for "PreScore" plugin. PreScore is an
// informational extension point. Plugins will be called with a list of nodes
// that passed the filtering phase. A plugin may use this data to update internal
// state or to generate logs/metrics.
type PreScorePlugin interface {
	Plugin
	// PreScore is called by the scheduling framework after a list of nodes
	// passed the filtering phase. All prescore plugins must return success or
	// the pod will be rejected
	PreScore(ctx context.Context, state *CycleState, pod *v1.Pod, nodes []*v1.Node) *Status
}

// ScoreExtensions is an interface for Score extended functionality.
type ScoreExtensions interface {
	// NormalizeScore is called for all node scores produced by the same plugin's "Score"
	// method. A successful run of NormalizeScore will update the scores list and return
	// a success status.
	NormalizeScore(ctx context.Context, state *CycleState, p *v1.Pod, scores NodeScoreList) *Status
}

// ScorePlugin is an interface that must be implemented by "Score" plugins to rank
// nodes that passed the filtering phase.
type ScorePlugin interface {
	Plugin
	// Score is called on each filtered node. It must return success and an integer
	// indicating the rank of the node. All scoring plugins must return success or
	// the pod will be rejected.
	Score(ctx context.Context, state *CycleState, p *v1.Pod, nodeName string) (int64, *Status)

	// ScoreExtensions returns a ScoreExtensions interface if it implements one, or nil if does not.
	ScoreExtensions() ScoreExtensions
}

// ReservePlugin is an interface for plugins with Reserve and Unreserve
// methods. These are meant to update the state of the plugin. This concept
// used to be called 'assume' in the original scheduler. These plugins should
// return only Success or Error in Status.code. However, the scheduler accepts
// other valid codes as well. Anything other than Success will lead to
// rejection of the pod.
type ReservePlugin interface {
	Plugin
	// Reserve is called by the scheduling framework when the scheduler cache is
	// updated. If this method returns a failed Status, the scheduler will call
	// the Unreserve method for all enabled ReservePlugins.
	Reserve(ctx context.Context, state *CycleState, p *v1.Pod, nodeName string) *Status
	// Unreserve is called by the scheduling framework when a reserved pod was
	// rejected, an error occurred during reservation of subsequent plugins, or
	// in a later phase. The Unreserve method implementation must be idempotent
	// and may be called by the scheduler even if the corresponding Reserve
	// method for the same plugin was not called.
	Unreserve(ctx context.Context, state *CycleState, p *v1.Pod, nodeName string)
}

// PreBindPlugin is an interface that must be implemented by "PreBind" plugins.
// These plugins are called before a pod being scheduled.
type PreBindPlugin interface {
	Plugin
	// PreBind is called before binding a pod. All prebind plugins must return
	// success or the pod will be rejected and won't be sent for binding.
	PreBind(ctx context.Context, state *CycleState, p *v1.Pod, nodeName string) *Status
}

// PostBindPlugin is an interface that must be implemented by "PostBind" plugins.
// These plugins are called after a pod is successfully bound to a node.
type PostBindPlugin interface {
	Plugin
	// PostBind is called after a pod is successfully bound. These plugins are
	// informational. A common application of this extension point is for cleaning
	// up. If a plugin needs to clean-up its state after a pod is scheduled and
	// bound, PostBind is the extension point that it should register.
	PostBind(ctx context.Context, state *CycleState, p *v1.Pod, nodeName string)
}

// PermitPlugin is an interface that must be implemented by "Permit" plugins.
// These plugins are called before a pod is bound to a node.
type PermitPlugin interface {
	Plugin
	// Permit is called before binding a pod (and before prebind plugins). Permit
	// plugins are used to prevent or delay the binding of a Pod. A permit plugin
	// must return success or wait with timeout duration, or the pod will be rejected.
	// The pod will also be rejected if the wait timeout or the pod is rejected while
	// waiting. Note that if the plugin returns "wait", the framework will wait only
	// after running the remaining plugins given that no other plugin rejects the pod.
	Permit(ctx context.Context, state *CycleState, p *v1.Pod, nodeName string) (*Status, time.Duration)
}

// BindPlugin is an interface that must be implemented by "Bind" plugins. Bind
// plugins are used to bind a pod to a Node.
type BindPlugin interface {
	Plugin
	// Bind plugins will not be called until all pre-bind plugins have completed. Each
	// bind plugin is called in the configured order. A bind plugin may choose whether
	// or not to handle the given Pod. If a bind plugin chooses to handle a Pod, the
	// remaining bind plugins are skipped. When a bind plugin does not handle a pod,
	// it must return Skip in its Status code. If a bind plugin returns an Error, the
	// pod is rejected and will not be bound.
	Bind(ctx context.Context, state *CycleState, p *v1.Pod, nodeName string) *Status
}

// Framework manages the set of plugins in use by the scheduling framework.
// Configured plugins are called at specified points in a scheduling context.
type Framework interface {
	Handle
	// QueueSortFunc returns the function to sort pods in scheduling queue
	QueueSortFunc() LessFunc

	// RunPreFilterPlugins runs the set of configured PreFilter plugins. It returns
	// *Status and its code is set to non-success if any of the plugins returns
	// anything but Success. If a non-success status is returned, then the scheduling
	// cycle is aborted.
	// It also returns a PreFilterResult, which may influence what or how many nodes to
	// evaluate downstream.
	RunPreFilterPlugins(ctx context.Context, state *CycleState, pod *v1.Pod) (*PreFilterResult, *Status)

	// RunPostFilterPlugins runs the set of configured PostFilter plugins.
	// PostFilter plugins can either be informational, in which case should be configured
	// to execute first and return Unschedulable status, or ones that try to change the
	// cluster state to make the pod potentially schedulable in a future scheduling cycle.
	RunPostFilterPlugins(ctx context.Context, state *CycleState, pod *v1.Pod, filteredNodeStatusMap NodeToStatusMap) (*PostFilterResult, *Status)

	// RunPreBindPlugins runs the set of configured PreBind plugins. It returns
	// *Status and its code is set to non-success if any of the plugins returns
	// anything but Success. If the Status code is "Unschedulable", it is
	// considered as a scheduling check failure, otherwise, it is considered as an
	// internal error. In either case the pod is not going to be bound.
	RunPreBindPlugins(ctx context.Context, state *CycleState, pod *v1.Pod, nodeName string) *Status

	// RunPostBindPlugins runs the set of configured PostBind plugins.
	RunPostBindPlugins(ctx context.Context, state *CycleState, pod *v1.Pod, nodeName string)

	// RunReservePluginsReserve runs the Reserve method of the set of
	// configured Reserve plugins. If any of these calls returns an error, it
	// does not continue running the remaining ones and returns the error. In
	// such case, pod will not be scheduled.
	RunReservePluginsReserve(ctx context.Context, state *CycleState, pod *v1.Pod, nodeName string) *Status

	// RunReservePluginsUnreserve runs the Unreserve method of the set of
	// configured Reserve plugins.
	RunReservePluginsUnreserve(ctx context.Context, state *CycleState, pod *v1.Pod, nodeName string)

	// RunPermitPlugins runs the set of configured Permit plugins. If any of these
	// plugins returns a status other than "Success" or "Wait", it does not continue
	// running the remaining plugins and returns an error. Otherwise, if any of the
	// plugins returns "Wait", then this function will create and add waiting pod
	// to a map of currently waiting pods and return status with "Wait" code.
	// Pod will remain waiting pod for the minimum duration returned by the Permit plugins.
	RunPermitPlugins(ctx context.Context, state *CycleState, pod *v1.Pod, nodeName string) *Status

	// WaitOnPermit will block, if the pod is a waiting pod, until the waiting pod is rejected or allowed.
	WaitOnPermit(ctx context.Context, pod *v1.Pod) *Status

	// RunBindPlugins runs the set of configured Bind plugins. A Bind plugin may choose
	// whether or not to handle the given Pod. If a Bind plugin chooses to skip the
	// binding, it should return code=5("skip") status. Otherwise, it should return "Error"
	// or "Success". If none of the plugins handled binding, RunBindPlugins returns
	// code=5("skip") status.
	RunBindPlugins(ctx context.Context, state *CycleState, pod *v1.Pod, nodeName string) *Status

	// HasFilterPlugins returns true if at least one Filter plugin is defined.
	HasFilterPlugins() bool

	// HasPostFilterPlugins returns true if at least one PostFilter plugin is defined.
	HasPostFilterPlugins() bool

	// HasScorePlugins returns true if at least one Score plugin is defined.
	HasScorePlugins() bool

	// ListPlugins returns a map of extension point name to list of configured Plugins.
	ListPlugins() *config.Plugins

	// ProfileName returns the profile name associated to this framework.
	ProfileName() string
}

// Handle provides data and some tools that plugins can use. It is
// passed to the plugin factories at the time of plugin initialization. Plugins
// must store and use this handle to call framework functions.
type Handle interface {
	// PodNominator abstracts operations to maintain nominated Pods.
	PodNominator
	// PluginsRunner abstracts operations to run some plugins.
	PluginsRunner
	// SnapshotSharedLister returns listers from the latest NodeInfo Snapshot. The snapshot
	// is taken at the beginning of a scheduling cycle and remains unchanged until
	// a pod finishes "Permit" point. There is no guarantee that the information
	// remains unchanged in the binding phase of scheduling, so plugins in the binding
	// cycle (pre-bind/bind/post-bind/un-reserve plugin) should not use it,
	// otherwise a concurrent read/write error might occur, they should use scheduler
	// cache instead.
	SnapshotSharedLister() SharedLister

	// IterateOverWaitingPods acquires a read lock and iterates over the WaitingPods map.
	IterateOverWaitingPods(callback func(WaitingPod))

	// GetWaitingPod returns a waiting pod given its UID.
	GetWaitingPod(uid types.UID) WaitingPod

	// RejectWaitingPod rejects a waiting pod given its UID.
	// The return value indicates if the pod is waiting or not.
	RejectWaitingPod(uid types.UID) bool

	// ClientSet returns a kubernetes clientSet.
	ClientSet() clientset.Interface

	// KubeConfig returns the raw kube config.
	KubeConfig() *restclient.Config

	// EventRecorder returns an event recorder.
	EventRecorder() events.EventRecorder

	SharedInformerFactory() informers.SharedInformerFactory

	// RunFilterPluginsWithNominatedPods runs the set of configured filter plugins for nominated pod on the given node.
	RunFilterPluginsWithNominatedPods(ctx context.Context, state *CycleState, pod *v1.Pod, info *NodeInfo) *Status

	// Extenders returns registered scheduler extenders.
	Extenders() []Extender

	// Parallelizer returns a parallelizer holding parallelism for scheduler.
	Parallelizer() parallelize.Parallelizer
}

// PreFilterResult wraps needed info for scheduler framework to act upon PreFilter phase.
type PreFilterResult struct {
	// The set of nodes that should be considered downstream; if nil then
	// all nodes are eligible.
	NodeNames sets.String
}

func (p *PreFilterResult) AllNodes() bool {
	return p == nil || p.NodeNames == nil
}

func (p *PreFilterResult) Merge(in *PreFilterResult) *PreFilterResult {
	if p.AllNodes() && in.AllNodes() {
		return nil
	}

	r := PreFilterResult{}
	if p.AllNodes() {
<<<<<<< HEAD
		r.NodeNames = sets.NewString(in.NodeNames.UnsortedList()...)
		return &r
	}
	if in.AllNodes() {
		r.NodeNames = sets.NewString(p.NodeNames.UnsortedList()...)
=======
		r.NodeNames = in.NodeNames.Clone()
		return &r
	}
	if in.AllNodes() {
		r.NodeNames = p.NodeNames.Clone()
>>>>>>> e8d3e9b1
		return &r
	}

	r.NodeNames = p.NodeNames.Intersection(in.NodeNames)
	return &r
}

type NominatingMode int

const (
	ModeNoop NominatingMode = iota
	ModeOverride
)

type NominatingInfo struct {
	NominatedNodeName string
	NominatingMode    NominatingMode
}

// PostFilterResult wraps needed info for scheduler framework to act upon PostFilter phase.
type PostFilterResult struct {
	*NominatingInfo
}

func NewPostFilterResultWithNominatedNode(name string) *PostFilterResult {
	return &PostFilterResult{
		NominatingInfo: &NominatingInfo{
			NominatedNodeName: name,
			NominatingMode:    ModeOverride,
		},
	}
}

func (ni *NominatingInfo) Mode() NominatingMode {
	if ni == nil {
		return ModeNoop
	}
	return ni.NominatingMode
}

// PodNominator abstracts operations to maintain nominated Pods.
type PodNominator interface {
	// AddNominatedPod adds the given pod to the nominator or
	// updates it if it already exists.
	AddNominatedPod(pod *PodInfo, nominatingInfo *NominatingInfo)
	// DeleteNominatedPodIfExists deletes nominatedPod from internal cache. It's a no-op if it doesn't exist.
	DeleteNominatedPodIfExists(pod *v1.Pod)
	// UpdateNominatedPod updates the <oldPod> with <newPod>.
	UpdateNominatedPod(oldPod *v1.Pod, newPodInfo *PodInfo)
	// NominatedPodsForNode returns nominatedPods on the given node.
	NominatedPodsForNode(nodeName string) []*PodInfo
}

// PluginsRunner abstracts operations to run some plugins.
// This is used by preemption PostFilter plugins when evaluating the feasibility of
// scheduling the pod on nodes when certain running pods get evicted.
type PluginsRunner interface {
	// RunPreScorePlugins runs the set of configured PreScore plugins. If any
	// of these plugins returns any status other than "Success", the given pod is rejected.
	RunPreScorePlugins(context.Context, *CycleState, *v1.Pod, []*v1.Node) *Status
	// RunScorePlugins runs the set of configured Score plugins. It returns a map that
	// stores for each Score plugin name the corresponding NodeScoreList(s).
	// It also returns *Status, which is set to non-success if any of the plugins returns
	// a non-success status.
	RunScorePlugins(context.Context, *CycleState, *v1.Pod, []*v1.Node) (PluginToNodeScores, *Status)
	// RunFilterPlugins runs the set of configured Filter plugins for pod on
	// the given node. Note that for the node being evaluated, the passed nodeInfo
	// reference could be different from the one in NodeInfoSnapshot map (e.g., pods
	// considered to be running on the node could be different). For example, during
	// preemption, we may pass a copy of the original nodeInfo object that has some pods
	// removed from it to evaluate the possibility of preempting them to
	// schedule the target pod.
	RunFilterPlugins(context.Context, *CycleState, *v1.Pod, *NodeInfo) PluginToStatus
	// RunPreFilterExtensionAddPod calls the AddPod interface for the set of configured
	// PreFilter plugins. It returns directly if any of the plugins return any
	// status other than Success.
	RunPreFilterExtensionAddPod(ctx context.Context, state *CycleState, podToSchedule *v1.Pod, podInfoToAdd *PodInfo, nodeInfo *NodeInfo) *Status
	// RunPreFilterExtensionRemovePod calls the RemovePod interface for the set of configured
	// PreFilter plugins. It returns directly if any of the plugins return any
	// status other than Success.
	RunPreFilterExtensionRemovePod(ctx context.Context, state *CycleState, podToSchedule *v1.Pod, podInfoToRemove *PodInfo, nodeInfo *NodeInfo) *Status
}<|MERGE_RESOLUTION|>--- conflicted
+++ resolved
@@ -641,19 +641,11 @@
 
 	r := PreFilterResult{}
 	if p.AllNodes() {
-<<<<<<< HEAD
-		r.NodeNames = sets.NewString(in.NodeNames.UnsortedList()...)
-		return &r
-	}
-	if in.AllNodes() {
-		r.NodeNames = sets.NewString(p.NodeNames.UnsortedList()...)
-=======
 		r.NodeNames = in.NodeNames.Clone()
 		return &r
 	}
 	if in.AllNodes() {
 		r.NodeNames = p.NodeNames.Clone()
->>>>>>> e8d3e9b1
 		return &r
 	}
 
