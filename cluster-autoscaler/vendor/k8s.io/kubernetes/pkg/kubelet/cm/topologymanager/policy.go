--- conflicted
+++ resolved
@@ -105,17 +105,10 @@
 		}
 		if narrowestHint == nil {
 			narrowestHint = &hints[i]
-<<<<<<< HEAD
 		}
 		if hints[i].NUMANodeAffinity.IsNarrowerThan(narrowestHint.NUMANodeAffinity) {
 			narrowestHint = &hints[i]
 		}
-=======
-		}
-		if hints[i].NUMANodeAffinity.IsNarrowerThan(narrowestHint.NUMANodeAffinity) {
-			narrowestHint = &hints[i]
-		}
->>>>>>> e8d3e9b1
 	}
 	return narrowestHint
 }
@@ -126,17 +119,10 @@
 		narrowestHint := narrowestHint(resourceHints)
 		if narrowestHint == nil {
 			continue
-<<<<<<< HEAD
 		}
 		if narrowestHint.NUMANodeAffinity.Count() > maxOfMinCount {
 			maxOfMinCount = narrowestHint.NUMANodeAffinity.Count()
 		}
-=======
-		}
-		if narrowestHint.NUMANodeAffinity.Count() > maxOfMinCount {
-			maxOfMinCount = narrowestHint.NUMANodeAffinity.Count()
-		}
->>>>>>> e8d3e9b1
 	}
 	return maxOfMinCount
 }
