--- conflicted
+++ resolved
@@ -24,7 +24,9 @@
 	"time"
 
 	"k8s.io/apimachinery/pkg/util/wait"
+	utilfeature "k8s.io/apiserver/pkg/util/feature"
 	"k8s.io/klog/v2"
+	"k8s.io/kubernetes/pkg/features"
 	utiliptables "k8s.io/kubernetes/pkg/util/iptables"
 	utilexec "k8s.io/utils/exec"
 )
@@ -37,38 +39,6 @@
 	// KubeMarkMasqChain is the mark-for-masquerade chain
 	// TODO: clean up this logic in kube-proxy
 	KubeMarkMasqChain utiliptables.Chain = "KUBE-MARK-MASQ"
-<<<<<<< HEAD
-
-	// KubeMarkDropChain is the mark-for-drop chain
-	KubeMarkDropChain utiliptables.Chain = "KUBE-MARK-DROP"
-
-	// KubePostroutingChain is kubernetes postrouting rules
-	KubePostroutingChain utiliptables.Chain = "KUBE-POSTROUTING"
-
-	// KubeFirewallChain is kubernetes firewall rules
-	KubeFirewallChain utiliptables.Chain = "KUBE-FIREWALL"
-)
-
-func (kl *Kubelet) initNetworkUtil() {
-	exec := utilexec.New()
-	// TODO: @khenidak review when there is no IPv6 iptables exec  what should happen here (note: no error returned from this func)
-	ipv6Primary := kl.nodeIPs != nil && utilnet.IsIPv6(kl.nodeIPs[0])
-
-	var iptClients []utiliptables.Interface
-	var protocols []utiliptables.Protocol
-
-	// assume 4,6
-	protocols = append(protocols, utiliptables.ProtocolIPv4)
-	iptClients = append(iptClients, utiliptables.New(exec, utiliptables.ProtocolIPv4))
-
-	protocols = append(protocols, utiliptables.ProtocolIPv6)
-	iptClients = append(iptClients, utiliptables.New(exec, utiliptables.ProtocolIPv6))
-
-	// and if they are not
-	if ipv6Primary {
-		protocols[0], protocols[1] = protocols[1], protocols[0]
-		iptClients[0], iptClients[1] = iptClients[1], iptClients[0]
-=======
 
 	// KubeMarkDropChain is the mark-for-drop chain
 	KubeMarkDropChain utiliptables.Chain = "KUBE-MARK-DROP"
@@ -85,7 +55,6 @@
 	iptClients := []utiliptables.Interface{
 		utiliptables.New(exec, utiliptables.ProtocolIPv4),
 		utiliptables.New(exec, utiliptables.ProtocolIPv6),
->>>>>>> e8d3e9b1
 	}
 
 	for i := range iptClients {
@@ -237,13 +206,6 @@
 		return false
 	}
 
-	// Create hint chain so other components can see whether we are using iptables-legacy
-	// or iptables-nft.
-	if _, err := iptClient.EnsureChain(utiliptables.TableMangle, KubeIPTablesHintChain); err != nil {
-		klog.ErrorS(err, "Failed to ensure that iptables hint chain exists")
-		return false
-	}
-
 	return true
 }
 
