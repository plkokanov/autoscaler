/*
 *
 * Copyright 2014 gRPC authors.
 *
 * Licensed under the Apache License, Version 2.0 (the "License");
 * you may not use this file except in compliance with the License.
 * You may obtain a copy of the License at
 *
 *     http://www.apache.org/licenses/LICENSE-2.0
 *
 * Unless required by applicable law or agreed to in writing, software
 * distributed under the License is distributed on an "AS IS" BASIS,
 * WITHOUT WARRANTIES OR CONDITIONS OF ANY KIND, either express or implied.
 * See the License for the specific language governing permissions and
 * limitations under the License.
 *
 */

package transport

import (
	"context"
	"fmt"
	"io"
	"math"
	"net"
	"net/http"
<<<<<<< HEAD
=======
	"path/filepath"
>>>>>>> e8d3e9b1
	"strconv"
	"strings"
	"sync"
	"sync/atomic"
	"time"

	"golang.org/x/net/http2"
	"golang.org/x/net/http2/hpack"
	"google.golang.org/grpc/codes"
	"google.golang.org/grpc/credentials"
	"google.golang.org/grpc/internal/channelz"
	icredentials "google.golang.org/grpc/internal/credentials"
	"google.golang.org/grpc/internal/grpcutil"
	imetadata "google.golang.org/grpc/internal/metadata"
	"google.golang.org/grpc/internal/syscall"
	"google.golang.org/grpc/internal/transport/networktype"
	"google.golang.org/grpc/keepalive"
	"google.golang.org/grpc/metadata"
	"google.golang.org/grpc/peer"
	"google.golang.org/grpc/resolver"
	"google.golang.org/grpc/stats"
	"google.golang.org/grpc/status"
)

// clientConnectionCounter counts the number of connections a client has
// initiated (equal to the number of http2Clients created). Must be accessed
// atomically.
var clientConnectionCounter uint64

// http2Client implements the ClientTransport interface with HTTP2.
type http2Client struct {
	lastRead   int64 // Keep this field 64-bit aligned. Accessed atomically.
	ctx        context.Context
	cancel     context.CancelFunc
	ctxDone    <-chan struct{} // Cache the ctx.Done() chan.
	userAgent  string
	md         metadata.MD
	conn       net.Conn // underlying communication channel
	loopy      *loopyWriter
	remoteAddr net.Addr
	localAddr  net.Addr
	authInfo   credentials.AuthInfo // auth info about the connection

	readerDone chan struct{} // sync point to enable testing.
	writerDone chan struct{} // sync point to enable testing.
	// goAway is closed to notify the upper layer (i.e., addrConn.transportMonitor)
	// that the server sent GoAway on this transport.
	goAway chan struct{}

	framer *framer
	// controlBuf delivers all the control related tasks (e.g., window
	// updates, reset streams, and various settings) to the controller.
	controlBuf *controlBuffer
	fc         *trInFlow
	// The scheme used: https if TLS is on, http otherwise.
	scheme string

	isSecure bool

	perRPCCreds []credentials.PerRPCCredentials

	kp               keepalive.ClientParameters
	keepaliveEnabled bool

	statsHandler stats.Handler

	initialWindowSize int32

	// configured by peer through SETTINGS_MAX_HEADER_LIST_SIZE
	maxSendHeaderListSize *uint32

	bdpEst *bdpEstimator
	// onPrefaceReceipt is a callback that client transport calls upon
	// receiving server preface to signal that a succefull HTTP2
	// connection was established.
	onPrefaceReceipt func()

	maxConcurrentStreams  uint32
	streamQuota           int64
	streamsQuotaAvailable chan struct{}
	waitingStreams        uint32
	nextID                uint32

	mu            sync.Mutex // guard the following variables
	state         transportState
	activeStreams map[uint32]*Stream
	// prevGoAway ID records the Last-Stream-ID in the previous GOAway frame.
	prevGoAwayID uint32
	// goAwayReason records the http2.ErrCode and debug data received with the
	// GoAway frame.
	goAwayReason GoAwayReason
	// goAwayDebugMessage contains a detailed human readable string about a
	// GoAway frame, useful for error messages.
	goAwayDebugMessage string
	// A condition variable used to signal when the keepalive goroutine should
	// go dormant. The condition for dormancy is based on the number of active
	// streams and the `PermitWithoutStream` keepalive client parameter. And
	// since the number of active streams is guarded by the above mutex, we use
	// the same for this condition variable as well.
	kpDormancyCond *sync.Cond
	// A boolean to track whether the keepalive goroutine is dormant or not.
	// This is checked before attempting to signal the above condition
	// variable.
	kpDormant bool

	// Fields below are for channelz metric collection.
	channelzID *channelz.Identifier
	czData     *channelzData

	onGoAway func(GoAwayReason)
	onClose  func()

	bufferPool *bufferPool

	connectionID uint64
}

func dial(ctx context.Context, fn func(context.Context, string) (net.Conn, error), addr resolver.Address, useProxy bool, grpcUA string) (net.Conn, error) {
	address := addr.Addr
	networkType, ok := networktype.Get(addr)
	if fn != nil {
		// Special handling for unix scheme with custom dialer. Back in the day,
		// we did not have a unix resolver and therefore targets with a unix
		// scheme would end up using the passthrough resolver. So, user's used a
		// custom dialer in this case and expected the original dial target to
		// be passed to the custom dialer. Now, we have a unix resolver. But if
		// a custom dialer is specified, we want to retain the old behavior in
		// terms of the address being passed to the custom dialer.
		if networkType == "unix" && !strings.HasPrefix(address, "\x00") {
			// Supported unix targets are either "unix://absolute-path" or
			// "unix:relative-path".
			if filepath.IsAbs(address) {
				return fn(ctx, "unix://"+address)
			}
			return fn(ctx, "unix:"+address)
		}
		return fn(ctx, address)
	}
	if !ok {
		networkType, address = parseDialTarget(address)
	}
	if networkType == "tcp" && useProxy {
		return proxyDial(ctx, address, grpcUA)
	}
	return (&net.Dialer{}).DialContext(ctx, networkType, address)
}

func isTemporary(err error) bool {
	switch err := err.(type) {
	case interface {
		Temporary() bool
	}:
		return err.Temporary()
	case interface {
		Timeout() bool
	}:
		// Timeouts may be resolved upon retry, and are thus treated as
		// temporary.
		return err.Timeout()
	}
	return true
}

// newHTTP2Client constructs a connected ClientTransport to addr based on HTTP2
// and starts to receive messages on it. Non-nil error returns if construction
// fails.
func newHTTP2Client(connectCtx, ctx context.Context, addr resolver.Address, opts ConnectOptions, onPrefaceReceipt func(), onGoAway func(GoAwayReason), onClose func()) (_ *http2Client, err error) {
	scheme := "http"
	ctx, cancel := context.WithCancel(ctx)
	defer func() {
		if err != nil {
			cancel()
		}
	}()

	// gRPC, resolver, balancer etc. can specify arbitrary data in the
	// Attributes field of resolver.Address, which is shoved into connectCtx
	// and passed to the dialer and credential handshaker. This makes it possible for
	// address specific arbitrary data to reach custom dialers and credential handshakers.
	connectCtx = icredentials.NewClientHandshakeInfoContext(connectCtx, credentials.ClientHandshakeInfo{Attributes: addr.Attributes})

	conn, err := dial(connectCtx, opts.Dialer, addr, opts.UseProxy, opts.UserAgent)
	if err != nil {
		if opts.FailOnNonTempDialError {
			return nil, connectionErrorf(isTemporary(err), err, "transport: error while dialing: %v", err)
		}
		return nil, connectionErrorf(true, err, "transport: Error while dialing %v", err)
	}
	// Any further errors will close the underlying connection
	defer func(conn net.Conn) {
		if err != nil {
			conn.Close()
		}
	}(conn)
	kp := opts.KeepaliveParams
	// Validate keepalive parameters.
	if kp.Time == 0 {
		kp.Time = defaultClientKeepaliveTime
	}
	if kp.Timeout == 0 {
		kp.Timeout = defaultClientKeepaliveTimeout
	}
	keepaliveEnabled := false
	if kp.Time != infinity {
		if err = syscall.SetTCPUserTimeout(conn, kp.Timeout); err != nil {
			return nil, connectionErrorf(false, err, "transport: failed to set TCP_USER_TIMEOUT: %v", err)
		}
		keepaliveEnabled = true
	}
	var (
		isSecure bool
		authInfo credentials.AuthInfo
	)
	transportCreds := opts.TransportCredentials
	perRPCCreds := opts.PerRPCCredentials

	if b := opts.CredsBundle; b != nil {
		if t := b.TransportCredentials(); t != nil {
			transportCreds = t
		}
		if t := b.PerRPCCredentials(); t != nil {
			perRPCCreds = append(perRPCCreds, t)
		}
	}
	if transportCreds != nil {
<<<<<<< HEAD
		// gRPC, resolver, balancer etc. can specify arbitrary data in the
		// Attributes field of resolver.Address, which is shoved into connectCtx
		// and passed to the credential handshaker. This makes it possible for
		// address specific arbitrary data to reach the credential handshaker.
		connectCtx = icredentials.NewClientHandshakeInfoContext(connectCtx, credentials.ClientHandshakeInfo{Attributes: addr.Attributes})
=======
>>>>>>> e8d3e9b1
		rawConn := conn
		// Pull the deadline from the connectCtx, which will be used for
		// timeouts in the authentication protocol handshake. Can ignore the
		// boolean as the deadline will return the zero value, which will make
		// the conn not timeout on I/O operations.
		deadline, _ := connectCtx.Deadline()
		rawConn.SetDeadline(deadline)
		conn, authInfo, err = transportCreds.ClientHandshake(connectCtx, addr.ServerName, rawConn)
		rawConn.SetDeadline(time.Time{})
		if err != nil {
			return nil, connectionErrorf(isTemporary(err), err, "transport: authentication handshake failed: %v", err)
		}
		for _, cd := range perRPCCreds {
			if cd.RequireTransportSecurity() {
				if ci, ok := authInfo.(interface {
					GetCommonAuthInfo() credentials.CommonAuthInfo
				}); ok {
					secLevel := ci.GetCommonAuthInfo().SecurityLevel
					if secLevel != credentials.InvalidSecurityLevel && secLevel < credentials.PrivacyAndIntegrity {
						return nil, connectionErrorf(true, nil, "transport: cannot send secure credentials on an insecure connection")
					}
				}
			}
		}
		isSecure = true
		if transportCreds.Info().SecurityProtocol == "tls" {
			scheme = "https"
		}
	}
	dynamicWindow := true
	icwz := int32(initialWindowSize)
	if opts.InitialConnWindowSize >= defaultWindowSize {
		icwz = opts.InitialConnWindowSize
		dynamicWindow = false
	}
	writeBufSize := opts.WriteBufferSize
	readBufSize := opts.ReadBufferSize
	maxHeaderListSize := defaultClientMaxHeaderListSize
	if opts.MaxHeaderListSize != nil {
		maxHeaderListSize = *opts.MaxHeaderListSize
	}
	t := &http2Client{
		ctx:                   ctx,
		ctxDone:               ctx.Done(), // Cache Done chan.
		cancel:                cancel,
		userAgent:             opts.UserAgent,
		conn:                  conn,
		remoteAddr:            conn.RemoteAddr(),
		localAddr:             conn.LocalAddr(),
		authInfo:              authInfo,
		readerDone:            make(chan struct{}),
		writerDone:            make(chan struct{}),
		goAway:                make(chan struct{}),
		framer:                newFramer(conn, writeBufSize, readBufSize, maxHeaderListSize),
		fc:                    &trInFlow{limit: uint32(icwz)},
		scheme:                scheme,
		activeStreams:         make(map[uint32]*Stream),
		isSecure:              isSecure,
		perRPCCreds:           perRPCCreds,
		kp:                    kp,
		statsHandler:          opts.StatsHandler,
		initialWindowSize:     initialWindowSize,
		onPrefaceReceipt:      onPrefaceReceipt,
		nextID:                1,
		maxConcurrentStreams:  defaultMaxStreamsClient,
		streamQuota:           defaultMaxStreamsClient,
		streamsQuotaAvailable: make(chan struct{}, 1),
		czData:                new(channelzData),
		onGoAway:              onGoAway,
		onClose:               onClose,
		keepaliveEnabled:      keepaliveEnabled,
		bufferPool:            newBufferPool(),
	}

	if md, ok := addr.Metadata.(*metadata.MD); ok {
		t.md = *md
	} else if md := imetadata.Get(addr); md != nil {
		t.md = md
	}
	t.controlBuf = newControlBuffer(t.ctxDone)
	if opts.InitialWindowSize >= defaultWindowSize {
		t.initialWindowSize = opts.InitialWindowSize
		dynamicWindow = false
	}
	if dynamicWindow {
		t.bdpEst = &bdpEstimator{
			bdp:               initialWindowSize,
			updateFlowControl: t.updateFlowControl,
		}
	}
	if t.statsHandler != nil {
		t.ctx = t.statsHandler.TagConn(t.ctx, &stats.ConnTagInfo{
			RemoteAddr: t.remoteAddr,
			LocalAddr:  t.localAddr,
		})
		connBegin := &stats.ConnBegin{
			Client: true,
		}
		t.statsHandler.HandleConn(t.ctx, connBegin)
	}
	t.channelzID, err = channelz.RegisterNormalSocket(t, opts.ChannelzParentID, fmt.Sprintf("%s -> %s", t.localAddr, t.remoteAddr))
	if err != nil {
		return nil, err
	}
	if t.keepaliveEnabled {
		t.kpDormancyCond = sync.NewCond(&t.mu)
		go t.keepalive()
	}
	// Start the reader goroutine for incoming message. Each transport has
	// a dedicated goroutine which reads HTTP2 frame from network. Then it
	// dispatches the frame to the corresponding stream entity.
	go t.reader()

	// Send connection preface to server.
	n, err := t.conn.Write(clientPreface)
	if err != nil {
		err = connectionErrorf(true, err, "transport: failed to write client preface: %v", err)
		t.Close(err)
		return nil, err
	}
	if n != len(clientPreface) {
		err = connectionErrorf(true, nil, "transport: preface mismatch, wrote %d bytes; want %d", n, len(clientPreface))
		t.Close(err)
		return nil, err
	}
	var ss []http2.Setting

	if t.initialWindowSize != defaultWindowSize {
		ss = append(ss, http2.Setting{
			ID:  http2.SettingInitialWindowSize,
			Val: uint32(t.initialWindowSize),
		})
	}
	if opts.MaxHeaderListSize != nil {
		ss = append(ss, http2.Setting{
			ID:  http2.SettingMaxHeaderListSize,
			Val: *opts.MaxHeaderListSize,
		})
	}
	err = t.framer.fr.WriteSettings(ss...)
	if err != nil {
		err = connectionErrorf(true, err, "transport: failed to write initial settings frame: %v", err)
		t.Close(err)
		return nil, err
	}
	// Adjust the connection flow control window if needed.
	if delta := uint32(icwz - defaultWindowSize); delta > 0 {
		if err := t.framer.fr.WriteWindowUpdate(0, delta); err != nil {
			err = connectionErrorf(true, err, "transport: failed to write window update: %v", err)
			t.Close(err)
			return nil, err
		}
	}

	t.connectionID = atomic.AddUint64(&clientConnectionCounter, 1)

	if err := t.framer.writer.Flush(); err != nil {
		return nil, err
	}
	go func() {
		t.loopy = newLoopyWriter(clientSide, t.framer, t.controlBuf, t.bdpEst)
		err := t.loopy.run()
		if err != nil {
			if logger.V(logLevel) {
				logger.Errorf("transport: loopyWriter.run returning. Err: %v", err)
			}
		}
		// Do not close the transport.  Let reader goroutine handle it since
		// there might be data in the buffers.
		t.conn.Close()
		t.controlBuf.finish()
		close(t.writerDone)
	}()
	return t, nil
}

func (t *http2Client) newStream(ctx context.Context, callHdr *CallHdr) *Stream {
	// TODO(zhaoq): Handle uint32 overflow of Stream.id.
	s := &Stream{
		ct:             t,
		done:           make(chan struct{}),
		method:         callHdr.Method,
		sendCompress:   callHdr.SendCompress,
		buf:            newRecvBuffer(),
		headerChan:     make(chan struct{}),
		contentSubtype: callHdr.ContentSubtype,
		doneFunc:       callHdr.DoneFunc,
	}
	s.wq = newWriteQuota(defaultWriteQuota, s.done)
	s.requestRead = func(n int) {
		t.adjustWindow(s, uint32(n))
	}
	// The client side stream context should have exactly the same life cycle with the user provided context.
	// That means, s.ctx should be read-only. And s.ctx is done iff ctx is done.
	// So we use the original context here instead of creating a copy.
	s.ctx = ctx
	s.trReader = &transportReader{
		reader: &recvBufferReader{
			ctx:     s.ctx,
			ctxDone: s.ctx.Done(),
			recv:    s.buf,
			closeStream: func(err error) {
				t.CloseStream(s, err)
			},
			freeBuffer: t.bufferPool.put,
		},
		windowHandler: func(n int) {
			t.updateWindow(s, uint32(n))
		},
	}
	return s
}

func (t *http2Client) getPeer() *peer.Peer {
	return &peer.Peer{
		Addr:     t.remoteAddr,
		AuthInfo: t.authInfo,
	}
}

func (t *http2Client) createHeaderFields(ctx context.Context, callHdr *CallHdr) ([]hpack.HeaderField, error) {
	aud := t.createAudience(callHdr)
	ri := credentials.RequestInfo{
		Method:   callHdr.Method,
		AuthInfo: t.authInfo,
	}
	ctxWithRequestInfo := icredentials.NewRequestInfoContext(ctx, ri)
	authData, err := t.getTrAuthData(ctxWithRequestInfo, aud)
	if err != nil {
		return nil, err
	}
	callAuthData, err := t.getCallAuthData(ctxWithRequestInfo, aud, callHdr)
	if err != nil {
		return nil, err
	}
	// TODO(mmukhi): Benchmark if the performance gets better if count the metadata and other header fields
	// first and create a slice of that exact size.
	// Make the slice of certain predictable size to reduce allocations made by append.
	hfLen := 7 // :method, :scheme, :path, :authority, content-type, user-agent, te
	hfLen += len(authData) + len(callAuthData)
	headerFields := make([]hpack.HeaderField, 0, hfLen)
	headerFields = append(headerFields, hpack.HeaderField{Name: ":method", Value: "POST"})
	headerFields = append(headerFields, hpack.HeaderField{Name: ":scheme", Value: t.scheme})
	headerFields = append(headerFields, hpack.HeaderField{Name: ":path", Value: callHdr.Method})
	headerFields = append(headerFields, hpack.HeaderField{Name: ":authority", Value: callHdr.Host})
	headerFields = append(headerFields, hpack.HeaderField{Name: "content-type", Value: grpcutil.ContentType(callHdr.ContentSubtype)})
	headerFields = append(headerFields, hpack.HeaderField{Name: "user-agent", Value: t.userAgent})
	headerFields = append(headerFields, hpack.HeaderField{Name: "te", Value: "trailers"})
	if callHdr.PreviousAttempts > 0 {
		headerFields = append(headerFields, hpack.HeaderField{Name: "grpc-previous-rpc-attempts", Value: strconv.Itoa(callHdr.PreviousAttempts)})
	}

	if callHdr.SendCompress != "" {
		headerFields = append(headerFields, hpack.HeaderField{Name: "grpc-encoding", Value: callHdr.SendCompress})
		headerFields = append(headerFields, hpack.HeaderField{Name: "grpc-accept-encoding", Value: callHdr.SendCompress})
	}
	if dl, ok := ctx.Deadline(); ok {
		// Send out timeout regardless its value. The server can detect timeout context by itself.
		// TODO(mmukhi): Perhaps this field should be updated when actually writing out to the wire.
		timeout := time.Until(dl)
		headerFields = append(headerFields, hpack.HeaderField{Name: "grpc-timeout", Value: grpcutil.EncodeDuration(timeout)})
	}
	for k, v := range authData {
		headerFields = append(headerFields, hpack.HeaderField{Name: k, Value: encodeMetadataHeader(k, v)})
	}
	for k, v := range callAuthData {
		headerFields = append(headerFields, hpack.HeaderField{Name: k, Value: encodeMetadataHeader(k, v)})
	}
	if b := stats.OutgoingTags(ctx); b != nil {
		headerFields = append(headerFields, hpack.HeaderField{Name: "grpc-tags-bin", Value: encodeBinHeader(b)})
	}
	if b := stats.OutgoingTrace(ctx); b != nil {
		headerFields = append(headerFields, hpack.HeaderField{Name: "grpc-trace-bin", Value: encodeBinHeader(b)})
	}

	if md, added, ok := metadata.FromOutgoingContextRaw(ctx); ok {
		var k string
		for k, vv := range md {
			// HTTP doesn't allow you to set pseudoheaders after non pseudoheaders were set.
			if isReservedHeader(k) {
				continue
			}
			for _, v := range vv {
				headerFields = append(headerFields, hpack.HeaderField{Name: k, Value: encodeMetadataHeader(k, v)})
			}
		}
		for _, vv := range added {
			for i, v := range vv {
				if i%2 == 0 {
					k = strings.ToLower(v)
					continue
				}
				// HTTP doesn't allow you to set pseudoheaders after non pseudoheaders were set.
				if isReservedHeader(k) {
					continue
				}
				headerFields = append(headerFields, hpack.HeaderField{Name: k, Value: encodeMetadataHeader(k, v)})
			}
		}
	}
	for k, vv := range t.md {
		if isReservedHeader(k) {
			continue
		}
		for _, v := range vv {
			headerFields = append(headerFields, hpack.HeaderField{Name: k, Value: encodeMetadataHeader(k, v)})
		}
	}
	return headerFields, nil
}

func (t *http2Client) createAudience(callHdr *CallHdr) string {
	// Create an audience string only if needed.
	if len(t.perRPCCreds) == 0 && callHdr.Creds == nil {
		return ""
	}
	// Construct URI required to get auth request metadata.
	// Omit port if it is the default one.
	host := strings.TrimSuffix(callHdr.Host, ":443")
	pos := strings.LastIndex(callHdr.Method, "/")
	if pos == -1 {
		pos = len(callHdr.Method)
	}
	return "https://" + host + callHdr.Method[:pos]
}

func (t *http2Client) getTrAuthData(ctx context.Context, audience string) (map[string]string, error) {
	if len(t.perRPCCreds) == 0 {
		return nil, nil
	}
	authData := map[string]string{}
	for _, c := range t.perRPCCreds {
		data, err := c.GetRequestMetadata(ctx, audience)
		if err != nil {
			if _, ok := status.FromError(err); ok {
				return nil, err
			}

			return nil, status.Errorf(codes.Unauthenticated, "transport: per-RPC creds failed due to error: %v", err)
		}
		for k, v := range data {
			// Capital header names are illegal in HTTP/2.
			k = strings.ToLower(k)
			authData[k] = v
		}
	}
	return authData, nil
}

func (t *http2Client) getCallAuthData(ctx context.Context, audience string, callHdr *CallHdr) (map[string]string, error) {
	var callAuthData map[string]string
	// Check if credentials.PerRPCCredentials were provided via call options.
	// Note: if these credentials are provided both via dial options and call
	// options, then both sets of credentials will be applied.
	if callCreds := callHdr.Creds; callCreds != nil {
		if callCreds.RequireTransportSecurity() {
			ri, _ := credentials.RequestInfoFromContext(ctx)
			if !t.isSecure || credentials.CheckSecurityLevel(ri.AuthInfo, credentials.PrivacyAndIntegrity) != nil {
				return nil, status.Error(codes.Unauthenticated, "transport: cannot send secure credentials on an insecure connection")
			}
		}
		data, err := callCreds.GetRequestMetadata(ctx, audience)
		if err != nil {
			return nil, status.Errorf(codes.Internal, "transport: %v", err)
		}
		callAuthData = make(map[string]string, len(data))
		for k, v := range data {
			// Capital header names are illegal in HTTP/2
			k = strings.ToLower(k)
			callAuthData[k] = v
		}
	}
	return callAuthData, nil
}

<<<<<<< HEAD
// NewStreamError wraps an error and reports additional information.
type NewStreamError struct {
	Err error

	DoNotRetry  bool
	PerformedIO bool
=======
// NewStreamError wraps an error and reports additional information.  Typically
// NewStream errors result in transparent retry, as they mean nothing went onto
// the wire.  However, there are two notable exceptions:
//
// 1. If the stream headers violate the max header list size allowed by the
//    server.  It's possible this could succeed on another transport, even if
//    it's unlikely, but do not transparently retry.
// 2. If the credentials errored when requesting their headers.  In this case,
//    it's possible a retry can fix the problem, but indefinitely transparently
//    retrying is not appropriate as it is likely the credentials, if they can
//    eventually succeed, would need I/O to do so.
type NewStreamError struct {
	Err error

	AllowTransparentRetry bool
>>>>>>> e8d3e9b1
}

func (e NewStreamError) Error() string {
	return e.Err.Error()
}

// NewStream creates a stream and registers it into the transport as "active"
// streams.  All non-nil errors returned will be *NewStreamError.
<<<<<<< HEAD
func (t *http2Client) NewStream(ctx context.Context, callHdr *CallHdr) (_ *Stream, err error) {
	defer func() {
		if err != nil {
			nse, ok := err.(*NewStreamError)
			if !ok {
				nse = &NewStreamError{Err: err}
			}
			if len(t.perRPCCreds) > 0 || callHdr.Creds != nil {
				// We may have performed I/O in the per-RPC creds callback, so do not
				// allow transparent retry.
				nse.PerformedIO = true
			}
			err = nse
		}
	}()
	ctx = peer.NewContext(ctx, t.getPeer())
	headerFields, err := t.createHeaderFields(ctx, callHdr)
	if err != nil {
		return nil, err
=======
func (t *http2Client) NewStream(ctx context.Context, callHdr *CallHdr) (*Stream, error) {
	ctx = peer.NewContext(ctx, t.getPeer())
	headerFields, err := t.createHeaderFields(ctx, callHdr)
	if err != nil {
		return nil, &NewStreamError{Err: err, AllowTransparentRetry: false}
>>>>>>> e8d3e9b1
	}
	s := t.newStream(ctx, callHdr)
	cleanup := func(err error) {
		if s.swapState(streamDone) == streamDone {
			// If it was already done, return.
			return
		}
		// The stream was unprocessed by the server.
		atomic.StoreUint32(&s.unprocessed, 1)
		s.write(recvMsg{err: err})
		close(s.done)
		// If headerChan isn't closed, then close it.
		if atomic.CompareAndSwapUint32(&s.headerChanClosed, 0, 1) {
			close(s.headerChan)
		}
	}
	hdr := &headerFrame{
		hf:        headerFields,
		endStream: false,
		initStream: func(id uint32) error {
			t.mu.Lock()
			if state := t.state; state != reachable {
				t.mu.Unlock()
				// Do a quick cleanup.
				err := error(errStreamDrain)
				if state == closing {
					err = ErrConnClosing
				}
				cleanup(err)
				return err
			}
			t.activeStreams[id] = s
			if channelz.IsOn() {
				atomic.AddInt64(&t.czData.streamsStarted, 1)
				atomic.StoreInt64(&t.czData.lastStreamCreatedTime, time.Now().UnixNano())
			}
			// If the keepalive goroutine has gone dormant, wake it up.
			if t.kpDormant {
				t.kpDormancyCond.Signal()
			}
			t.mu.Unlock()
			return nil
		},
		onOrphaned: cleanup,
		wq:         s.wq,
	}
	firstTry := true
	var ch chan struct{}
	checkForStreamQuota := func(it interface{}) bool {
		if t.streamQuota <= 0 { // Can go negative if server decreases it.
			if firstTry {
				t.waitingStreams++
			}
			ch = t.streamsQuotaAvailable
			return false
		}
		if !firstTry {
			t.waitingStreams--
		}
		t.streamQuota--
		h := it.(*headerFrame)
		h.streamID = t.nextID
		t.nextID += 2
		s.id = h.streamID
		s.fc = &inFlow{limit: uint32(t.initialWindowSize)}
		if t.streamQuota > 0 && t.waitingStreams > 0 {
			select {
			case t.streamsQuotaAvailable <- struct{}{}:
			default:
			}
		}
		return true
	}
	var hdrListSizeErr error
	checkForHeaderListSize := func(it interface{}) bool {
		if t.maxSendHeaderListSize == nil {
			return true
		}
		hdrFrame := it.(*headerFrame)
		var sz int64
		for _, f := range hdrFrame.hf {
			if sz += int64(f.Size()); sz > int64(*t.maxSendHeaderListSize) {
				hdrListSizeErr = status.Errorf(codes.Internal, "header list size to send violates the maximum size (%d bytes) set by server", *t.maxSendHeaderListSize)
				return false
			}
		}
		return true
	}
	for {
		success, err := t.controlBuf.executeAndPut(func(it interface{}) bool {
			if !checkForStreamQuota(it) {
				return false
			}
			if !checkForHeaderListSize(it) {
				return false
			}
			return true
		}, hdr)
		if err != nil {
			// Connection closed.
			return nil, &NewStreamError{Err: err, AllowTransparentRetry: true}
		}
		if success {
			break
		}
		if hdrListSizeErr != nil {
<<<<<<< HEAD
			return nil, &NewStreamError{Err: hdrListSizeErr, DoNotRetry: true}
=======
			return nil, &NewStreamError{Err: hdrListSizeErr}
>>>>>>> e8d3e9b1
		}
		firstTry = false
		select {
		case <-ch:
		case <-ctx.Done():
			return nil, &NewStreamError{Err: ContextErr(ctx.Err())}
		case <-t.goAway:
			return nil, &NewStreamError{Err: errStreamDrain, AllowTransparentRetry: true}
		case <-t.ctx.Done():
			return nil, &NewStreamError{Err: ErrConnClosing, AllowTransparentRetry: true}
		}
	}
	if t.statsHandler != nil {
		header, ok := metadata.FromOutgoingContext(ctx)
		if ok {
			header.Set("user-agent", t.userAgent)
		} else {
			header = metadata.Pairs("user-agent", t.userAgent)
		}
		// Note: The header fields are compressed with hpack after this call returns.
		// No WireLength field is set here.
		outHeader := &stats.OutHeader{
			Client:      true,
			FullMethod:  callHdr.Method,
			RemoteAddr:  t.remoteAddr,
			LocalAddr:   t.localAddr,
			Compression: callHdr.SendCompress,
			Header:      header,
		}
		t.statsHandler.HandleRPC(s.ctx, outHeader)
	}
	return s, nil
}

// CloseStream clears the footprint of a stream when the stream is not needed any more.
// This must not be executed in reader's goroutine.
func (t *http2Client) CloseStream(s *Stream, err error) {
	var (
		rst     bool
		rstCode http2.ErrCode
	)
	if err != nil {
		rst = true
		rstCode = http2.ErrCodeCancel
	}
	t.closeStream(s, err, rst, rstCode, status.Convert(err), nil, false)
}

func (t *http2Client) closeStream(s *Stream, err error, rst bool, rstCode http2.ErrCode, st *status.Status, mdata map[string][]string, eosReceived bool) {
	// Set stream status to done.
	if s.swapState(streamDone) == streamDone {
		// If it was already done, return.  If multiple closeStream calls
		// happen simultaneously, wait for the first to finish.
		<-s.done
		return
	}
	// status and trailers can be updated here without any synchronization because the stream goroutine will
	// only read it after it sees an io.EOF error from read or write and we'll write those errors
	// only after updating this.
	s.status = st
	if len(mdata) > 0 {
		s.trailer = mdata
	}
	if err != nil {
		// This will unblock reads eventually.
		s.write(recvMsg{err: err})
	}
	// If headerChan isn't closed, then close it.
	if atomic.CompareAndSwapUint32(&s.headerChanClosed, 0, 1) {
		s.noHeaders = true
		close(s.headerChan)
	}
	cleanup := &cleanupStream{
		streamID: s.id,
		onWrite: func() {
			t.mu.Lock()
			if t.activeStreams != nil {
				delete(t.activeStreams, s.id)
			}
			t.mu.Unlock()
			if channelz.IsOn() {
				if eosReceived {
					atomic.AddInt64(&t.czData.streamsSucceeded, 1)
				} else {
					atomic.AddInt64(&t.czData.streamsFailed, 1)
				}
			}
		},
		rst:     rst,
		rstCode: rstCode,
	}
	addBackStreamQuota := func(interface{}) bool {
		t.streamQuota++
		if t.streamQuota > 0 && t.waitingStreams > 0 {
			select {
			case t.streamsQuotaAvailable <- struct{}{}:
			default:
			}
		}
		return true
	}
	t.controlBuf.executeAndPut(addBackStreamQuota, cleanup)
	// This will unblock write.
	close(s.done)
	if s.doneFunc != nil {
		s.doneFunc()
	}
}

// Close kicks off the shutdown process of the transport. This should be called
// only once on a transport. Once it is called, the transport should not be
// accessed any more.
//
// This method blocks until the addrConn that initiated this transport is
// re-connected. This happens because t.onClose() begins reconnect logic at the
// addrConn level and blocks until the addrConn is successfully connected.
func (t *http2Client) Close(err error) {
	t.mu.Lock()
	// Make sure we only Close once.
	if t.state == closing {
		t.mu.Unlock()
		return
	}
	// Call t.onClose before setting the state to closing to prevent the client
	// from attempting to create new streams ASAP.
	t.onClose()
	t.state = closing
	streams := t.activeStreams
	t.activeStreams = nil
	if t.kpDormant {
		// If the keepalive goroutine is blocked on this condition variable, we
		// should unblock it so that the goroutine eventually exits.
		t.kpDormancyCond.Signal()
	}
	t.mu.Unlock()
	t.controlBuf.finish()
	t.cancel()
	t.conn.Close()
	channelz.RemoveEntry(t.channelzID)
	// Append info about previous goaways if there were any, since this may be important
	// for understanding the root cause for this connection to be closed.
	_, goAwayDebugMessage := t.GetGoAwayReason()

	var st *status.Status
	if len(goAwayDebugMessage) > 0 {
		st = status.Newf(codes.Unavailable, "closing transport due to: %v, received prior goaway: %v", err, goAwayDebugMessage)
		err = st.Err()
	} else {
		st = status.New(codes.Unavailable, err.Error())
	}

	// Notify all active streams.
	for _, s := range streams {
		t.closeStream(s, err, false, http2.ErrCodeNo, st, nil, false)
	}
	if t.statsHandler != nil {
		connEnd := &stats.ConnEnd{
			Client: true,
		}
		t.statsHandler.HandleConn(t.ctx, connEnd)
	}
}

// GracefulClose sets the state to draining, which prevents new streams from
// being created and causes the transport to be closed when the last active
// stream is closed.  If there are no active streams, the transport is closed
// immediately.  This does nothing if the transport is already draining or
// closing.
func (t *http2Client) GracefulClose() {
	t.mu.Lock()
	// Make sure we move to draining only from active.
	if t.state == draining || t.state == closing {
		t.mu.Unlock()
		return
	}
	t.state = draining
	active := len(t.activeStreams)
	t.mu.Unlock()
	if active == 0 {
		t.Close(ErrConnClosing)
		return
	}
	t.controlBuf.put(&incomingGoAway{})
}

// Write formats the data into HTTP2 data frame(s) and sends it out. The caller
// should proceed only if Write returns nil.
func (t *http2Client) Write(s *Stream, hdr []byte, data []byte, opts *Options) error {
	if opts.Last {
		// If it's the last message, update stream state.
		if !s.compareAndSwapState(streamActive, streamWriteDone) {
			return errStreamDone
		}
	} else if s.getState() != streamActive {
		return errStreamDone
	}
	df := &dataFrame{
		streamID:  s.id,
		endStream: opts.Last,
		h:         hdr,
		d:         data,
	}
	if hdr != nil || data != nil { // If it's not an empty data frame, check quota.
		if err := s.wq.get(int32(len(hdr) + len(data))); err != nil {
			return err
		}
	}
	return t.controlBuf.put(df)
}

func (t *http2Client) getStream(f http2.Frame) *Stream {
	t.mu.Lock()
	s := t.activeStreams[f.Header().StreamID]
	t.mu.Unlock()
	return s
}

// adjustWindow sends out extra window update over the initial window size
// of stream if the application is requesting data larger in size than
// the window.
func (t *http2Client) adjustWindow(s *Stream, n uint32) {
	if w := s.fc.maybeAdjust(n); w > 0 {
		t.controlBuf.put(&outgoingWindowUpdate{streamID: s.id, increment: w})
	}
}

// updateWindow adjusts the inbound quota for the stream.
// Window updates will be sent out when the cumulative quota
// exceeds the corresponding threshold.
func (t *http2Client) updateWindow(s *Stream, n uint32) {
	if w := s.fc.onRead(n); w > 0 {
		t.controlBuf.put(&outgoingWindowUpdate{streamID: s.id, increment: w})
	}
}

// updateFlowControl updates the incoming flow control windows
// for the transport and the stream based on the current bdp
// estimation.
func (t *http2Client) updateFlowControl(n uint32) {
	t.mu.Lock()
	for _, s := range t.activeStreams {
		s.fc.newLimit(n)
	}
	t.mu.Unlock()
	updateIWS := func(interface{}) bool {
		t.initialWindowSize = int32(n)
		return true
	}
	t.controlBuf.executeAndPut(updateIWS, &outgoingWindowUpdate{streamID: 0, increment: t.fc.newLimit(n)})
	t.controlBuf.put(&outgoingSettings{
		ss: []http2.Setting{
			{
				ID:  http2.SettingInitialWindowSize,
				Val: n,
			},
		},
	})
}

func (t *http2Client) handleData(f *http2.DataFrame) {
	size := f.Header().Length
	var sendBDPPing bool
	if t.bdpEst != nil {
		sendBDPPing = t.bdpEst.add(size)
	}
	// Decouple connection's flow control from application's read.
	// An update on connection's flow control should not depend on
	// whether user application has read the data or not. Such a
	// restriction is already imposed on the stream's flow control,
	// and therefore the sender will be blocked anyways.
	// Decoupling the connection flow control will prevent other
	// active(fast) streams from starving in presence of slow or
	// inactive streams.
	//
	if w := t.fc.onData(size); w > 0 {
		t.controlBuf.put(&outgoingWindowUpdate{
			streamID:  0,
			increment: w,
		})
	}
	if sendBDPPing {
		// Avoid excessive ping detection (e.g. in an L7 proxy)
		// by sending a window update prior to the BDP ping.

		if w := t.fc.reset(); w > 0 {
			t.controlBuf.put(&outgoingWindowUpdate{
				streamID:  0,
				increment: w,
			})
		}

		t.controlBuf.put(bdpPing)
	}
	// Select the right stream to dispatch.
	s := t.getStream(f)
	if s == nil {
		return
	}
	if size > 0 {
		if err := s.fc.onData(size); err != nil {
			t.closeStream(s, io.EOF, true, http2.ErrCodeFlowControl, status.New(codes.Internal, err.Error()), nil, false)
			return
		}
		if f.Header().Flags.Has(http2.FlagDataPadded) {
			if w := s.fc.onRead(size - uint32(len(f.Data()))); w > 0 {
				t.controlBuf.put(&outgoingWindowUpdate{s.id, w})
			}
		}
		// TODO(bradfitz, zhaoq): A copy is required here because there is no
		// guarantee f.Data() is consumed before the arrival of next frame.
		// Can this copy be eliminated?
		if len(f.Data()) > 0 {
			buffer := t.bufferPool.get()
			buffer.Reset()
			buffer.Write(f.Data())
			s.write(recvMsg{buffer: buffer})
		}
	}
	// The server has closed the stream without sending trailers.  Record that
	// the read direction is closed, and set the status appropriately.
	if f.StreamEnded() {
		t.closeStream(s, io.EOF, false, http2.ErrCodeNo, status.New(codes.Internal, "server closed the stream without sending trailers"), nil, true)
	}
}

func (t *http2Client) handleRSTStream(f *http2.RSTStreamFrame) {
	s := t.getStream(f)
	if s == nil {
		return
	}
	if f.ErrCode == http2.ErrCodeRefusedStream {
		// The stream was unprocessed by the server.
		atomic.StoreUint32(&s.unprocessed, 1)
	}
	statusCode, ok := http2ErrConvTab[f.ErrCode]
	if !ok {
		if logger.V(logLevel) {
			logger.Warningf("transport: http2Client.handleRSTStream found no mapped gRPC status for the received http2 error %v", f.ErrCode)
		}
		statusCode = codes.Unknown
	}
	if statusCode == codes.Canceled {
		if d, ok := s.ctx.Deadline(); ok && !d.After(time.Now()) {
			// Our deadline was already exceeded, and that was likely the cause
			// of this cancelation.  Alter the status code accordingly.
			statusCode = codes.DeadlineExceeded
		}
	}
	t.closeStream(s, io.EOF, false, http2.ErrCodeNo, status.Newf(statusCode, "stream terminated by RST_STREAM with error code: %v", f.ErrCode), nil, false)
}

func (t *http2Client) handleSettings(f *http2.SettingsFrame, isFirst bool) {
	if f.IsAck() {
		return
	}
	var maxStreams *uint32
	var ss []http2.Setting
	var updateFuncs []func()
	f.ForeachSetting(func(s http2.Setting) error {
		switch s.ID {
		case http2.SettingMaxConcurrentStreams:
			maxStreams = new(uint32)
			*maxStreams = s.Val
		case http2.SettingMaxHeaderListSize:
			updateFuncs = append(updateFuncs, func() {
				t.maxSendHeaderListSize = new(uint32)
				*t.maxSendHeaderListSize = s.Val
			})
		default:
			ss = append(ss, s)
		}
		return nil
	})
	if isFirst && maxStreams == nil {
		maxStreams = new(uint32)
		*maxStreams = math.MaxUint32
	}
	sf := &incomingSettings{
		ss: ss,
	}
	if maxStreams != nil {
		updateStreamQuota := func() {
			delta := int64(*maxStreams) - int64(t.maxConcurrentStreams)
			t.maxConcurrentStreams = *maxStreams
			t.streamQuota += delta
			if delta > 0 && t.waitingStreams > 0 {
				close(t.streamsQuotaAvailable) // wake all of them up.
				t.streamsQuotaAvailable = make(chan struct{}, 1)
			}
		}
		updateFuncs = append(updateFuncs, updateStreamQuota)
	}
	t.controlBuf.executeAndPut(func(interface{}) bool {
		for _, f := range updateFuncs {
			f()
		}
		return true
	}, sf)
}

func (t *http2Client) handlePing(f *http2.PingFrame) {
	if f.IsAck() {
		// Maybe it's a BDP ping.
		if t.bdpEst != nil {
			t.bdpEst.calculate(f.Data)
		}
		return
	}
	pingAck := &ping{ack: true}
	copy(pingAck.data[:], f.Data[:])
	t.controlBuf.put(pingAck)
}

func (t *http2Client) handleGoAway(f *http2.GoAwayFrame) {
	t.mu.Lock()
	if t.state == closing {
		t.mu.Unlock()
		return
	}
	if f.ErrCode == http2.ErrCodeEnhanceYourCalm {
		if logger.V(logLevel) {
			logger.Infof("Client received GoAway with http2.ErrCodeEnhanceYourCalm.")
		}
	}
	id := f.LastStreamID
	if id > 0 && id%2 == 0 {
		t.mu.Unlock()
		t.Close(connectionErrorf(true, nil, "received goaway with non-zero even-numbered numbered stream id: %v", id))
		return
	}
	// A client can receive multiple GoAways from the server (see
	// https://github.com/grpc/grpc-go/issues/1387).  The idea is that the first
	// GoAway will be sent with an ID of MaxInt32 and the second GoAway will be
	// sent after an RTT delay with the ID of the last stream the server will
	// process.
	//
	// Therefore, when we get the first GoAway we don't necessarily close any
	// streams. While in case of second GoAway we close all streams created after
	// the GoAwayId. This way streams that were in-flight while the GoAway from
	// server was being sent don't get killed.
	select {
	case <-t.goAway: // t.goAway has been closed (i.e.,multiple GoAways).
		// If there are multiple GoAways the first one should always have an ID greater than the following ones.
		if id > t.prevGoAwayID {
			t.mu.Unlock()
			t.Close(connectionErrorf(true, nil, "received goaway with stream id: %v, which exceeds stream id of previous goaway: %v", id, t.prevGoAwayID))
			return
		}
	default:
		t.setGoAwayReason(f)
		close(t.goAway)
		t.controlBuf.put(&incomingGoAway{})
		// Notify the clientconn about the GOAWAY before we set the state to
		// draining, to allow the client to stop attempting to create streams
		// before disallowing new streams on this connection.
		t.onGoAway(t.goAwayReason)
		t.state = draining
	}
	// All streams with IDs greater than the GoAwayId
	// and smaller than the previous GoAway ID should be killed.
	upperLimit := t.prevGoAwayID
	if upperLimit == 0 { // This is the first GoAway Frame.
		upperLimit = math.MaxUint32 // Kill all streams after the GoAway ID.
	}
	for streamID, stream := range t.activeStreams {
		if streamID > id && streamID <= upperLimit {
			// The stream was unprocessed by the server.
			atomic.StoreUint32(&stream.unprocessed, 1)
			t.closeStream(stream, errStreamDrain, false, http2.ErrCodeNo, statusGoAway, nil, false)
		}
	}
	t.prevGoAwayID = id
	active := len(t.activeStreams)
	t.mu.Unlock()
	if active == 0 {
		t.Close(connectionErrorf(true, nil, "received goaway and there are no active streams"))
	}
}

// setGoAwayReason sets the value of t.goAwayReason based
// on the GoAway frame received.
// It expects a lock on transport's mutext to be held by
// the caller.
func (t *http2Client) setGoAwayReason(f *http2.GoAwayFrame) {
	t.goAwayReason = GoAwayNoReason
	switch f.ErrCode {
	case http2.ErrCodeEnhanceYourCalm:
		if string(f.DebugData()) == "too_many_pings" {
			t.goAwayReason = GoAwayTooManyPings
		}
	}
	if len(f.DebugData()) == 0 {
		t.goAwayDebugMessage = fmt.Sprintf("code: %s", f.ErrCode)
	} else {
		t.goAwayDebugMessage = fmt.Sprintf("code: %s, debug data: %q", f.ErrCode, string(f.DebugData()))
	}
}

func (t *http2Client) GetGoAwayReason() (GoAwayReason, string) {
	t.mu.Lock()
	defer t.mu.Unlock()
	return t.goAwayReason, t.goAwayDebugMessage
}

func (t *http2Client) handleWindowUpdate(f *http2.WindowUpdateFrame) {
	t.controlBuf.put(&incomingWindowUpdate{
		streamID:  f.Header().StreamID,
		increment: f.Increment,
	})
}

// operateHeaders takes action on the decoded headers.
func (t *http2Client) operateHeaders(frame *http2.MetaHeadersFrame) {
	s := t.getStream(frame)
	if s == nil {
		return
	}
	endStream := frame.StreamEnded()
	atomic.StoreUint32(&s.bytesReceived, 1)
	initialHeader := atomic.LoadUint32(&s.headerChanClosed) == 0

	if !initialHeader && !endStream {
		// As specified by gRPC over HTTP2, a HEADERS frame (and associated CONTINUATION frames) can only appear at the start or end of a stream. Therefore, second HEADERS frame must have EOS bit set.
		st := status.New(codes.Internal, "a HEADERS frame cannot appear in the middle of a stream")
		t.closeStream(s, st.Err(), true, http2.ErrCodeProtocol, st, nil, false)
		return
	}

	// frame.Truncated is set to true when framer detects that the current header
	// list size hits MaxHeaderListSize limit.
	if frame.Truncated {
		se := status.New(codes.Internal, "peer header list size exceeded limit")
		t.closeStream(s, se.Err(), true, http2.ErrCodeFrameSize, se, nil, endStream)
<<<<<<< HEAD
		return
	}

	var (
		// If a gRPC Response-Headers has already been received, then it means
		// that the peer is speaking gRPC and we are in gRPC mode.
		isGRPC         = !initialHeader
		mdata          = make(map[string][]string)
		contentTypeErr = "malformed header: missing HTTP content-type"
		grpcMessage    string
		statusGen      *status.Status
		recvCompress   string
		httpStatusCode *int
		httpStatusErr  string
		rawStatusCode  = codes.Unknown
		// headerError is set if an error is encountered while parsing the headers
		headerError string
	)

	if initialHeader {
		httpStatusErr = "malformed header: missing HTTP status"
	}

	for _, hf := range frame.Fields {
		switch hf.Name {
		case "content-type":
			if _, validContentType := grpcutil.ContentSubtype(hf.Value); !validContentType {
				contentTypeErr = fmt.Sprintf("transport: received unexpected content-type %q", hf.Value)
				break
			}
			contentTypeErr = ""
			mdata[hf.Name] = append(mdata[hf.Name], hf.Value)
			isGRPC = true
		case "grpc-encoding":
			recvCompress = hf.Value
		case "grpc-status":
			code, err := strconv.ParseInt(hf.Value, 10, 32)
			if err != nil {
				se := status.New(codes.Internal, fmt.Sprintf("transport: malformed grpc-status: %v", err))
				t.closeStream(s, se.Err(), true, http2.ErrCodeProtocol, se, nil, endStream)
				return
			}
			rawStatusCode = codes.Code(uint32(code))
		case "grpc-message":
			grpcMessage = decodeGrpcMessage(hf.Value)
		case "grpc-status-details-bin":
			var err error
			statusGen, err = decodeGRPCStatusDetails(hf.Value)
			if err != nil {
				headerError = fmt.Sprintf("transport: malformed grpc-status-details-bin: %v", err)
			}
		case ":status":
			if hf.Value == "200" {
				httpStatusErr = ""
				statusCode := 200
				httpStatusCode = &statusCode
				break
			}

			c, err := strconv.ParseInt(hf.Value, 10, 32)
			if err != nil {
				se := status.New(codes.Internal, fmt.Sprintf("transport: malformed http-status: %v", err))
				t.closeStream(s, se.Err(), true, http2.ErrCodeProtocol, se, nil, endStream)
				return
			}
			statusCode := int(c)
			httpStatusCode = &statusCode

			httpStatusErr = fmt.Sprintf(
				"unexpected HTTP status code received from server: %d (%s)",
				statusCode,
				http.StatusText(statusCode),
			)
		default:
			if isReservedHeader(hf.Name) && !isWhitelistedHeader(hf.Name) {
				break
			}
			v, err := decodeMetadataHeader(hf.Name, hf.Value)
			if err != nil {
				headerError = fmt.Sprintf("transport: malformed %s: %v", hf.Name, err)
				logger.Warningf("Failed to decode metadata header (%q, %q): %v", hf.Name, hf.Value, err)
				break
			}
			mdata[hf.Name] = append(mdata[hf.Name], v)
		}
	}

	if !isGRPC || httpStatusErr != "" {
		var code = codes.Internal // when header does not include HTTP status, return INTERNAL

		if httpStatusCode != nil {
			var ok bool
			code, ok = HTTPStatusConvTab[*httpStatusCode]
			if !ok {
				code = codes.Unknown
			}
		}
		var errs []string
		if httpStatusErr != "" {
			errs = append(errs, httpStatusErr)
		}
		if contentTypeErr != "" {
			errs = append(errs, contentTypeErr)
		}
		// Verify the HTTP response is a 200.
		se := status.New(code, strings.Join(errs, "; "))
		t.closeStream(s, se.Err(), true, http2.ErrCodeProtocol, se, nil, endStream)
		return
	}

	if headerError != "" {
		se := status.New(codes.Internal, headerError)
		t.closeStream(s, se.Err(), true, http2.ErrCodeProtocol, se, nil, endStream)
=======
>>>>>>> e8d3e9b1
		return
	}

	var (
		// If a gRPC Response-Headers has already been received, then it means
		// that the peer is speaking gRPC and we are in gRPC mode.
		isGRPC         = !initialHeader
		mdata          = make(map[string][]string)
		contentTypeErr = "malformed header: missing HTTP content-type"
		grpcMessage    string
		statusGen      *status.Status
		recvCompress   string
		httpStatusCode *int
		httpStatusErr  string
		rawStatusCode  = codes.Unknown
		// headerError is set if an error is encountered while parsing the headers
		headerError string
	)

	if initialHeader {
		httpStatusErr = "malformed header: missing HTTP status"
	}

	for _, hf := range frame.Fields {
		switch hf.Name {
		case "content-type":
			if _, validContentType := grpcutil.ContentSubtype(hf.Value); !validContentType {
				contentTypeErr = fmt.Sprintf("transport: received unexpected content-type %q", hf.Value)
				break
			}
			contentTypeErr = ""
			mdata[hf.Name] = append(mdata[hf.Name], hf.Value)
			isGRPC = true
		case "grpc-encoding":
			recvCompress = hf.Value
		case "grpc-status":
			code, err := strconv.ParseInt(hf.Value, 10, 32)
			if err != nil {
				se := status.New(codes.Internal, fmt.Sprintf("transport: malformed grpc-status: %v", err))
				t.closeStream(s, se.Err(), true, http2.ErrCodeProtocol, se, nil, endStream)
				return
			}
			rawStatusCode = codes.Code(uint32(code))
		case "grpc-message":
			grpcMessage = decodeGrpcMessage(hf.Value)
		case "grpc-status-details-bin":
			var err error
			statusGen, err = decodeGRPCStatusDetails(hf.Value)
			if err != nil {
				headerError = fmt.Sprintf("transport: malformed grpc-status-details-bin: %v", err)
			}
		case ":status":
			if hf.Value == "200" {
				httpStatusErr = ""
				statusCode := 200
				httpStatusCode = &statusCode
				break
			}

			c, err := strconv.ParseInt(hf.Value, 10, 32)
			if err != nil {
				se := status.New(codes.Internal, fmt.Sprintf("transport: malformed http-status: %v", err))
				t.closeStream(s, se.Err(), true, http2.ErrCodeProtocol, se, nil, endStream)
				return
			}
			statusCode := int(c)
			httpStatusCode = &statusCode

			httpStatusErr = fmt.Sprintf(
				"unexpected HTTP status code received from server: %d (%s)",
				statusCode,
				http.StatusText(statusCode),
			)
		default:
			if isReservedHeader(hf.Name) && !isWhitelistedHeader(hf.Name) {
				break
			}
			v, err := decodeMetadataHeader(hf.Name, hf.Value)
			if err != nil {
				headerError = fmt.Sprintf("transport: malformed %s: %v", hf.Name, err)
				logger.Warningf("Failed to decode metadata header (%q, %q): %v", hf.Name, hf.Value, err)
				break
			}
			mdata[hf.Name] = append(mdata[hf.Name], v)
		}
	}

	if !isGRPC || httpStatusErr != "" {
		var code = codes.Internal // when header does not include HTTP status, return INTERNAL

		if httpStatusCode != nil {
			var ok bool
			code, ok = HTTPStatusConvTab[*httpStatusCode]
			if !ok {
				code = codes.Unknown
			}
		}
		var errs []string
		if httpStatusErr != "" {
			errs = append(errs, httpStatusErr)
		}
		if contentTypeErr != "" {
			errs = append(errs, contentTypeErr)
		}
		// Verify the HTTP response is a 200.
		se := status.New(code, strings.Join(errs, "; "))
		t.closeStream(s, se.Err(), true, http2.ErrCodeProtocol, se, nil, endStream)
		return
	}

	if headerError != "" {
		se := status.New(codes.Internal, headerError)
		t.closeStream(s, se.Err(), true, http2.ErrCodeProtocol, se, nil, endStream)
		return
	}

	isHeader := false

	// If headerChan hasn't been closed yet
	if atomic.CompareAndSwapUint32(&s.headerChanClosed, 0, 1) {
		s.headerValid = true
		if !endStream {
			// HEADERS frame block carries a Response-Headers.
			isHeader = true
			// These values can be set without any synchronization because
			// stream goroutine will read it only after seeing a closed
			// headerChan which we'll close after setting this.
			s.recvCompress = recvCompress
			if len(mdata) > 0 {
				s.header = mdata
			}
		} else {
			// HEADERS frame block carries a Trailers-Only.
			s.noHeaders = true
		}
		close(s.headerChan)
	}

	if t.statsHandler != nil {
		if isHeader {
			inHeader := &stats.InHeader{
				Client:      true,
				WireLength:  int(frame.Header().Length),
				Header:      metadata.MD(mdata).Copy(),
				Compression: s.recvCompress,
			}
			t.statsHandler.HandleRPC(s.ctx, inHeader)
		} else {
			inTrailer := &stats.InTrailer{
				Client:     true,
				WireLength: int(frame.Header().Length),
				Trailer:    metadata.MD(mdata).Copy(),
			}
			t.statsHandler.HandleRPC(s.ctx, inTrailer)
		}
	}

	if !endStream {
		return
	}

	if statusGen == nil {
		statusGen = status.New(rawStatusCode, grpcMessage)
	}

	// if client received END_STREAM from server while stream was still active, send RST_STREAM
	rst := s.getState() == streamActive
	t.closeStream(s, io.EOF, rst, http2.ErrCodeNo, statusGen, mdata, true)
}

// reader runs as a separate goroutine in charge of reading data from network
// connection.
//
// TODO(zhaoq): currently one reader per transport. Investigate whether this is
// optimal.
// TODO(zhaoq): Check the validity of the incoming frame sequence.
func (t *http2Client) reader() {
	defer close(t.readerDone)
	// Check the validity of server preface.
	frame, err := t.framer.fr.ReadFrame()
	if err != nil {
		err = connectionErrorf(true, err, "error reading server preface: %v", err)
		t.Close(err) // this kicks off resetTransport, so must be last before return
		return
	}
	t.conn.SetReadDeadline(time.Time{}) // reset deadline once we get the settings frame (we didn't time out, yay!)
	if t.keepaliveEnabled {
		atomic.StoreInt64(&t.lastRead, time.Now().UnixNano())
	}
	sf, ok := frame.(*http2.SettingsFrame)
	if !ok {
		// this kicks off resetTransport, so must be last before return
		t.Close(connectionErrorf(true, nil, "initial http2 frame from server is not a settings frame: %T", frame))
		return
	}
	t.onPrefaceReceipt()
	t.handleSettings(sf, true)

	// loop to keep reading incoming messages on this transport.
	for {
		t.controlBuf.throttle()
		frame, err := t.framer.fr.ReadFrame()
		if t.keepaliveEnabled {
			atomic.StoreInt64(&t.lastRead, time.Now().UnixNano())
		}
		if err != nil {
			// Abort an active stream if the http2.Framer returns a
			// http2.StreamError. This can happen only if the server's response
			// is malformed http2.
			if se, ok := err.(http2.StreamError); ok {
				t.mu.Lock()
				s := t.activeStreams[se.StreamID]
				t.mu.Unlock()
				if s != nil {
					// use error detail to provide better err message
					code := http2ErrConvTab[se.Code]
					errorDetail := t.framer.fr.ErrorDetail()
					var msg string
					if errorDetail != nil {
						msg = errorDetail.Error()
					} else {
						msg = "received invalid frame"
					}
					t.closeStream(s, status.Error(code, msg), true, http2.ErrCodeProtocol, status.New(code, msg), nil, false)
				}
				continue
			} else {
				// Transport error.
				t.Close(connectionErrorf(true, err, "error reading from server: %v", err))
				return
			}
		}
		switch frame := frame.(type) {
		case *http2.MetaHeadersFrame:
			t.operateHeaders(frame)
		case *http2.DataFrame:
			t.handleData(frame)
		case *http2.RSTStreamFrame:
			t.handleRSTStream(frame)
		case *http2.SettingsFrame:
			t.handleSettings(frame, false)
		case *http2.PingFrame:
			t.handlePing(frame)
		case *http2.GoAwayFrame:
			t.handleGoAway(frame)
		case *http2.WindowUpdateFrame:
			t.handleWindowUpdate(frame)
		default:
			if logger.V(logLevel) {
				logger.Errorf("transport: http2Client.reader got unhandled frame type %v.", frame)
			}
		}
	}
}

func minTime(a, b time.Duration) time.Duration {
	if a < b {
		return a
	}
	return b
}

// keepalive running in a separate goroutine makes sure the connection is alive by sending pings.
func (t *http2Client) keepalive() {
	p := &ping{data: [8]byte{}}
	// True iff a ping has been sent, and no data has been received since then.
	outstandingPing := false
	// Amount of time remaining before which we should receive an ACK for the
	// last sent ping.
	timeoutLeft := time.Duration(0)
	// Records the last value of t.lastRead before we go block on the timer.
	// This is required to check for read activity since then.
	prevNano := time.Now().UnixNano()
	timer := time.NewTimer(t.kp.Time)
	for {
		select {
		case <-timer.C:
			lastRead := atomic.LoadInt64(&t.lastRead)
			if lastRead > prevNano {
				// There has been read activity since the last time we were here.
				outstandingPing = false
				// Next timer should fire at kp.Time seconds from lastRead time.
				timer.Reset(time.Duration(lastRead) + t.kp.Time - time.Duration(time.Now().UnixNano()))
				prevNano = lastRead
				continue
			}
			if outstandingPing && timeoutLeft <= 0 {
				t.Close(connectionErrorf(true, nil, "keepalive ping failed to receive ACK within timeout"))
				return
			}
			t.mu.Lock()
			if t.state == closing {
				// If the transport is closing, we should exit from the
				// keepalive goroutine here. If not, we could have a race
				// between the call to Signal() from Close() and the call to
				// Wait() here, whereby the keepalive goroutine ends up
				// blocking on the condition variable which will never be
				// signalled again.
				t.mu.Unlock()
				return
			}
			if len(t.activeStreams) < 1 && !t.kp.PermitWithoutStream {
				// If a ping was sent out previously (because there were active
				// streams at that point) which wasn't acked and its timeout
				// hadn't fired, but we got here and are about to go dormant,
				// we should make sure that we unconditionally send a ping once
				// we awaken.
				outstandingPing = false
				t.kpDormant = true
				t.kpDormancyCond.Wait()
			}
			t.kpDormant = false
			t.mu.Unlock()

			// We get here either because we were dormant and a new stream was
			// created which unblocked the Wait() call, or because the
			// keepalive timer expired. In both cases, we need to send a ping.
			if !outstandingPing {
				if channelz.IsOn() {
					atomic.AddInt64(&t.czData.kpCount, 1)
				}
				t.controlBuf.put(p)
				timeoutLeft = t.kp.Timeout
				outstandingPing = true
			}
			// The amount of time to sleep here is the minimum of kp.Time and
			// timeoutLeft. This will ensure that we wait only for kp.Time
			// before sending out the next ping (for cases where the ping is
			// acked).
			sleepDuration := minTime(t.kp.Time, timeoutLeft)
			timeoutLeft -= sleepDuration
			timer.Reset(sleepDuration)
		case <-t.ctx.Done():
			if !timer.Stop() {
				<-timer.C
			}
			return
		}
	}
}

func (t *http2Client) Error() <-chan struct{} {
	return t.ctx.Done()
}

func (t *http2Client) GoAway() <-chan struct{} {
	return t.goAway
}

func (t *http2Client) ChannelzMetric() *channelz.SocketInternalMetric {
	s := channelz.SocketInternalMetric{
		StreamsStarted:                  atomic.LoadInt64(&t.czData.streamsStarted),
		StreamsSucceeded:                atomic.LoadInt64(&t.czData.streamsSucceeded),
		StreamsFailed:                   atomic.LoadInt64(&t.czData.streamsFailed),
		MessagesSent:                    atomic.LoadInt64(&t.czData.msgSent),
		MessagesReceived:                atomic.LoadInt64(&t.czData.msgRecv),
		KeepAlivesSent:                  atomic.LoadInt64(&t.czData.kpCount),
		LastLocalStreamCreatedTimestamp: time.Unix(0, atomic.LoadInt64(&t.czData.lastStreamCreatedTime)),
		LastMessageSentTimestamp:        time.Unix(0, atomic.LoadInt64(&t.czData.lastMsgSentTime)),
		LastMessageReceivedTimestamp:    time.Unix(0, atomic.LoadInt64(&t.czData.lastMsgRecvTime)),
		LocalFlowControlWindow:          int64(t.fc.getSize()),
		SocketOptions:                   channelz.GetSocketOption(t.conn),
		LocalAddr:                       t.localAddr,
		RemoteAddr:                      t.remoteAddr,
		// RemoteName :
	}
	if au, ok := t.authInfo.(credentials.ChannelzSecurityInfo); ok {
		s.Security = au.GetSecurityValue()
	}
	s.RemoteFlowControlWindow = t.getOutFlowWindow()
	return &s
}

func (t *http2Client) RemoteAddr() net.Addr { return t.remoteAddr }

func (t *http2Client) IncrMsgSent() {
	atomic.AddInt64(&t.czData.msgSent, 1)
	atomic.StoreInt64(&t.czData.lastMsgSentTime, time.Now().UnixNano())
}

func (t *http2Client) IncrMsgRecv() {
	atomic.AddInt64(&t.czData.msgRecv, 1)
	atomic.StoreInt64(&t.czData.lastMsgRecvTime, time.Now().UnixNano())
}

func (t *http2Client) getOutFlowWindow() int64 {
	resp := make(chan uint32, 1)
	timer := time.NewTimer(time.Second)
	defer timer.Stop()
	t.controlBuf.put(&outFlowControlSizeRequest{resp})
	select {
	case sz := <-resp:
		return int64(sz)
	case <-t.ctxDone:
		return -1
	case <-timer.C:
		return -2
	}
}<|MERGE_RESOLUTION|>--- conflicted
+++ resolved
@@ -25,10 +25,7 @@
 	"math"
 	"net"
 	"net/http"
-<<<<<<< HEAD
-=======
 	"path/filepath"
->>>>>>> e8d3e9b1
 	"strconv"
 	"strings"
 	"sync"
@@ -254,14 +251,6 @@
 		}
 	}
 	if transportCreds != nil {
-<<<<<<< HEAD
-		// gRPC, resolver, balancer etc. can specify arbitrary data in the
-		// Attributes field of resolver.Address, which is shoved into connectCtx
-		// and passed to the credential handshaker. This makes it possible for
-		// address specific arbitrary data to reach the credential handshaker.
-		connectCtx = icredentials.NewClientHandshakeInfoContext(connectCtx, credentials.ClientHandshakeInfo{Attributes: addr.Attributes})
-=======
->>>>>>> e8d3e9b1
 		rawConn := conn
 		// Pull the deadline from the connectCtx, which will be used for
 		// timeouts in the authentication protocol handshake. Can ignore the
@@ -637,14 +626,6 @@
 	return callAuthData, nil
 }
 
-<<<<<<< HEAD
-// NewStreamError wraps an error and reports additional information.
-type NewStreamError struct {
-	Err error
-
-	DoNotRetry  bool
-	PerformedIO bool
-=======
 // NewStreamError wraps an error and reports additional information.  Typically
 // NewStream errors result in transparent retry, as they mean nothing went onto
 // the wire.  However, there are two notable exceptions:
@@ -660,7 +641,6 @@
 	Err error
 
 	AllowTransparentRetry bool
->>>>>>> e8d3e9b1
 }
 
 func (e NewStreamError) Error() string {
@@ -669,33 +649,11 @@
 
 // NewStream creates a stream and registers it into the transport as "active"
 // streams.  All non-nil errors returned will be *NewStreamError.
-<<<<<<< HEAD
-func (t *http2Client) NewStream(ctx context.Context, callHdr *CallHdr) (_ *Stream, err error) {
-	defer func() {
-		if err != nil {
-			nse, ok := err.(*NewStreamError)
-			if !ok {
-				nse = &NewStreamError{Err: err}
-			}
-			if len(t.perRPCCreds) > 0 || callHdr.Creds != nil {
-				// We may have performed I/O in the per-RPC creds callback, so do not
-				// allow transparent retry.
-				nse.PerformedIO = true
-			}
-			err = nse
-		}
-	}()
-	ctx = peer.NewContext(ctx, t.getPeer())
-	headerFields, err := t.createHeaderFields(ctx, callHdr)
-	if err != nil {
-		return nil, err
-=======
 func (t *http2Client) NewStream(ctx context.Context, callHdr *CallHdr) (*Stream, error) {
 	ctx = peer.NewContext(ctx, t.getPeer())
 	headerFields, err := t.createHeaderFields(ctx, callHdr)
 	if err != nil {
 		return nil, &NewStreamError{Err: err, AllowTransparentRetry: false}
->>>>>>> e8d3e9b1
 	}
 	s := t.newStream(ctx, callHdr)
 	cleanup := func(err error) {
@@ -802,11 +760,7 @@
 			break
 		}
 		if hdrListSizeErr != nil {
-<<<<<<< HEAD
-			return nil, &NewStreamError{Err: hdrListSizeErr, DoNotRetry: true}
-=======
 			return nil, &NewStreamError{Err: hdrListSizeErr}
->>>>>>> e8d3e9b1
 		}
 		firstTry = false
 		select {
@@ -1340,122 +1294,6 @@
 	if frame.Truncated {
 		se := status.New(codes.Internal, "peer header list size exceeded limit")
 		t.closeStream(s, se.Err(), true, http2.ErrCodeFrameSize, se, nil, endStream)
-<<<<<<< HEAD
-		return
-	}
-
-	var (
-		// If a gRPC Response-Headers has already been received, then it means
-		// that the peer is speaking gRPC and we are in gRPC mode.
-		isGRPC         = !initialHeader
-		mdata          = make(map[string][]string)
-		contentTypeErr = "malformed header: missing HTTP content-type"
-		grpcMessage    string
-		statusGen      *status.Status
-		recvCompress   string
-		httpStatusCode *int
-		httpStatusErr  string
-		rawStatusCode  = codes.Unknown
-		// headerError is set if an error is encountered while parsing the headers
-		headerError string
-	)
-
-	if initialHeader {
-		httpStatusErr = "malformed header: missing HTTP status"
-	}
-
-	for _, hf := range frame.Fields {
-		switch hf.Name {
-		case "content-type":
-			if _, validContentType := grpcutil.ContentSubtype(hf.Value); !validContentType {
-				contentTypeErr = fmt.Sprintf("transport: received unexpected content-type %q", hf.Value)
-				break
-			}
-			contentTypeErr = ""
-			mdata[hf.Name] = append(mdata[hf.Name], hf.Value)
-			isGRPC = true
-		case "grpc-encoding":
-			recvCompress = hf.Value
-		case "grpc-status":
-			code, err := strconv.ParseInt(hf.Value, 10, 32)
-			if err != nil {
-				se := status.New(codes.Internal, fmt.Sprintf("transport: malformed grpc-status: %v", err))
-				t.closeStream(s, se.Err(), true, http2.ErrCodeProtocol, se, nil, endStream)
-				return
-			}
-			rawStatusCode = codes.Code(uint32(code))
-		case "grpc-message":
-			grpcMessage = decodeGrpcMessage(hf.Value)
-		case "grpc-status-details-bin":
-			var err error
-			statusGen, err = decodeGRPCStatusDetails(hf.Value)
-			if err != nil {
-				headerError = fmt.Sprintf("transport: malformed grpc-status-details-bin: %v", err)
-			}
-		case ":status":
-			if hf.Value == "200" {
-				httpStatusErr = ""
-				statusCode := 200
-				httpStatusCode = &statusCode
-				break
-			}
-
-			c, err := strconv.ParseInt(hf.Value, 10, 32)
-			if err != nil {
-				se := status.New(codes.Internal, fmt.Sprintf("transport: malformed http-status: %v", err))
-				t.closeStream(s, se.Err(), true, http2.ErrCodeProtocol, se, nil, endStream)
-				return
-			}
-			statusCode := int(c)
-			httpStatusCode = &statusCode
-
-			httpStatusErr = fmt.Sprintf(
-				"unexpected HTTP status code received from server: %d (%s)",
-				statusCode,
-				http.StatusText(statusCode),
-			)
-		default:
-			if isReservedHeader(hf.Name) && !isWhitelistedHeader(hf.Name) {
-				break
-			}
-			v, err := decodeMetadataHeader(hf.Name, hf.Value)
-			if err != nil {
-				headerError = fmt.Sprintf("transport: malformed %s: %v", hf.Name, err)
-				logger.Warningf("Failed to decode metadata header (%q, %q): %v", hf.Name, hf.Value, err)
-				break
-			}
-			mdata[hf.Name] = append(mdata[hf.Name], v)
-		}
-	}
-
-	if !isGRPC || httpStatusErr != "" {
-		var code = codes.Internal // when header does not include HTTP status, return INTERNAL
-
-		if httpStatusCode != nil {
-			var ok bool
-			code, ok = HTTPStatusConvTab[*httpStatusCode]
-			if !ok {
-				code = codes.Unknown
-			}
-		}
-		var errs []string
-		if httpStatusErr != "" {
-			errs = append(errs, httpStatusErr)
-		}
-		if contentTypeErr != "" {
-			errs = append(errs, contentTypeErr)
-		}
-		// Verify the HTTP response is a 200.
-		se := status.New(code, strings.Join(errs, "; "))
-		t.closeStream(s, se.Err(), true, http2.ErrCodeProtocol, se, nil, endStream)
-		return
-	}
-
-	if headerError != "" {
-		se := status.New(codes.Internal, headerError)
-		t.closeStream(s, se.Err(), true, http2.ErrCodeProtocol, se, nil, endStream)
-=======
->>>>>>> e8d3e9b1
 		return
 	}
 
