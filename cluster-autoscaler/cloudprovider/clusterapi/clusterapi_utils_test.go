/*
Copyright 2020 The Kubernetes Authors.

Licensed under the Apache License, Version 2.0 (the "License");
you may not use this file except in compliance with the License.
You may obtain a copy of the License at

    http://www.apache.org/licenses/LICENSE-2.0

Unless required by applicable law or agreed to in writing, software
distributed under the License is distributed on an "AS IS" BASIS,
WITHOUT WARRANTIES OR CONDITIONS OF ANY KIND, either express or implied.
See the License for the specific language governing permissions and
limitations under the License.
*/

package clusterapi

import (
	"fmt"
<<<<<<< HEAD
	"os"
=======
>>>>>>> e8d3e9b1
	"reflect"
	"strings"
	"testing"

	"k8s.io/apimachinery/pkg/api/resource"
	metav1 "k8s.io/apimachinery/pkg/apis/meta/v1"
	"k8s.io/apimachinery/pkg/apis/meta/v1/unstructured"
	"k8s.io/autoscaler/cluster-autoscaler/utils/units"
)

const (
	uuid1 = "ec21c5fb-a3d5-a45f-887b-6b49aa8fc218"
	uuid2 = "ec23ebb0-bc60-443f-d139-046ec5046283"
)

func TestUtilParseScalingBounds(t *testing.T) {
	for i, tc := range []struct {
		description string
		annotations map[string]string
		error       error
		min         int
		max         int
	}{{
		description: "missing min annotation defaults to 0 and no error",
		annotations: map[string]string{
			nodeGroupMaxSizeAnnotationKey: "0",
		},
	}, {
		description: "missing max annotation defaults to 0 and no error",
		annotations: map[string]string{
			nodeGroupMinSizeAnnotationKey: "0",
		},
	}, {
		description: "invalid min errors",
		annotations: map[string]string{
			nodeGroupMinSizeAnnotationKey: "-1",
			nodeGroupMaxSizeAnnotationKey: "0",
		},
		error: errInvalidMinAnnotation,
	}, {
		description: "invalid min errors",
		annotations: map[string]string{
			nodeGroupMinSizeAnnotationKey: "not-an-int",
			nodeGroupMaxSizeAnnotationKey: "0",
		},
		error: errInvalidMinAnnotation,
	}, {
		description: "invalid max errors",
		annotations: map[string]string{
			nodeGroupMinSizeAnnotationKey: "0",
			nodeGroupMaxSizeAnnotationKey: "-1",
		},
		error: errInvalidMaxAnnotation,
	}, {
		description: "invalid max errors",
		annotations: map[string]string{
			nodeGroupMinSizeAnnotationKey: "0",
			nodeGroupMaxSizeAnnotationKey: "not-an-int",
		},
		error: errInvalidMaxAnnotation,
	}, {
		description: "negative min errors",
		annotations: map[string]string{
			nodeGroupMinSizeAnnotationKey: "-1",
			nodeGroupMaxSizeAnnotationKey: "0",
		},
		error: errInvalidMinAnnotation,
	}, {
		description: "negative max errors",
		annotations: map[string]string{
			nodeGroupMinSizeAnnotationKey: "0",
			nodeGroupMaxSizeAnnotationKey: "-1",
		},
		error: errInvalidMaxAnnotation,
	}, {
		description: "max < min errors",
		annotations: map[string]string{
			nodeGroupMinSizeAnnotationKey: "1",
			nodeGroupMaxSizeAnnotationKey: "0",
		},
		error: errInvalidMaxAnnotation,
	}, {
		description: "result is: min 0, max 0",
		annotations: map[string]string{
			nodeGroupMinSizeAnnotationKey: "0",
			nodeGroupMaxSizeAnnotationKey: "0",
		},
		min: 0,
		max: 0,
	}, {
		description: "result is min 0, max 1",
		annotations: map[string]string{
			nodeGroupMinSizeAnnotationKey: "0",
			nodeGroupMaxSizeAnnotationKey: "1",
		},
		min: 0,
		max: 1,
	}} {
		t.Run(tc.description, func(t *testing.T) {
			machineSet := unstructured.Unstructured{
				Object: map[string]interface{}{
					"kind":       machineSetKind,
					"apiVersion": "cluster.x-k8s.io/v1alpha3",
					"metadata": map[string]interface{}{
						"name":      "test",
						"namespace": "default",
					},
					"spec":   map[string]interface{}{},
					"status": map[string]interface{}{},
				},
			}
			machineSet.SetAnnotations(tc.annotations)

			min, max, err := parseScalingBounds(machineSet.GetAnnotations())
			if tc.error != nil && err == nil {
				t.Fatalf("test #%d: expected an error", i)
			}

			if tc.error != nil && tc.error != err {
				if !strings.HasPrefix(err.Error(), tc.error.Error()) {
					t.Errorf("expected message to have prefix %q, got %q", tc.error.Error(), err)
				}
			}

			if tc.error == nil {
				if tc.min != min {
					t.Errorf("expected min %d, got %d", tc.min, min)
				}
				if tc.max != max {
					t.Errorf("expected max %d, got %d", tc.max, max)
				}
			}
		})
	}
}

func TestUtilGetOwnerByKindMachineSet(t *testing.T) {
	for _, tc := range []struct {
		description         string
		machineSet          *unstructured.Unstructured
		machineSetOwnerRefs []metav1.OwnerReference
		expectedOwnerRef    *metav1.OwnerReference
	}{{
		description:         "not owned as no owner references",
		machineSet:          &unstructured.Unstructured{},
		machineSetOwnerRefs: []metav1.OwnerReference{},
		expectedOwnerRef:    nil,
	}, {
		description: "not owned as not the same Kind",
		machineSet: &unstructured.Unstructured{
			Object: map[string]interface{}{
				"kind":       machineSetKind,
				"apiVersion": "cluster.x-k8s.io/v1alpha3",
				"metadata": map[string]interface{}{
					"name":      "test",
					"namespace": "default",
				},
				"spec":   map[string]interface{}{},
				"status": map[string]interface{}{},
			},
		},
		machineSetOwnerRefs: []metav1.OwnerReference{
			{
				Kind: "Other",
			},
		},
		expectedOwnerRef: nil,
	}, {
		description: "not owned because no OwnerReference.Name",
		machineSet: &unstructured.Unstructured{
			Object: map[string]interface{}{
				"kind":       machineSetKind,
				"apiVersion": "cluster.x-k8s.io/v1alpha3",
				"metadata": map[string]interface{}{
					"name":      "test",
					"namespace": "default",
				},
				"spec":   map[string]interface{}{},
				"status": map[string]interface{}{},
			},
		},
		machineSetOwnerRefs: []metav1.OwnerReference{
			{
				Kind: machineDeploymentKind,
				UID:  uuid1,
			},
		},
		expectedOwnerRef: nil,
	}, {
		description: "owned as UID values match and same Kind and Name not empty",
		machineSet: &unstructured.Unstructured{
			Object: map[string]interface{}{
				"kind":       machineSetKind,
				"apiVersion": "cluster.x-k8s.io/v1alpha3",
				"metadata": map[string]interface{}{
					"name":      "test",
					"namespace": "default",
				},
				"spec":   map[string]interface{}{},
				"status": map[string]interface{}{},
			},
		},
		machineSetOwnerRefs: []metav1.OwnerReference{
			{
				Kind: machineDeploymentKind,
				Name: "foo",
				UID:  uuid1,
			},
		},
		expectedOwnerRef: &metav1.OwnerReference{
			Kind: machineDeploymentKind,
			Name: "foo",
			UID:  uuid1,
		},
	}} {
		t.Run(tc.description, func(t *testing.T) {
			tc.machineSet.SetOwnerReferences(tc.machineSetOwnerRefs)

			ownerRef := getOwnerForKind(tc.machineSet, machineDeploymentKind)
			if !reflect.DeepEqual(tc.expectedOwnerRef, ownerRef) {
				t.Errorf("expected %v, got %v", tc.expectedOwnerRef, ownerRef)
			}
		})
	}
}

func TestUtilGetOwnerByKindMachine(t *testing.T) {
	for _, tc := range []struct {
		description      string
		machine          *unstructured.Unstructured
		machineOwnerRefs []metav1.OwnerReference
		expectedOwnerRef *metav1.OwnerReference
	}{{
		description:      "not owned as no owner references",
		machine:          &unstructured.Unstructured{},
		machineOwnerRefs: []metav1.OwnerReference{},
		expectedOwnerRef: nil,
	}, {
		description: "not owned as not the same Kind",
		machine: &unstructured.Unstructured{
			Object: map[string]interface{}{
				"kind":       machineKind,
				"apiVersion": "cluster.x-k8s.io/v1alpha3",
				"metadata": map[string]interface{}{
					"name":      "test",
					"namespace": "default",
				},
				"spec":   map[string]interface{}{},
				"status": map[string]interface{}{},
			},
		},
		machineOwnerRefs: []metav1.OwnerReference{
			{
				Kind: "Other",
				Name: "foo",
				UID:  uuid1,
			},
		},
		expectedOwnerRef: nil,
	}, {
		description: "not owned because no OwnerReference.Name",
		machine: &unstructured.Unstructured{
			Object: map[string]interface{}{
				"kind":       machineKind,
				"apiVersion": "cluster.x-k8s.io/v1alpha3",
				"metadata": map[string]interface{}{
					"name":      "test",
					"namespace": "default",
				},
				"spec":   map[string]interface{}{},
				"status": map[string]interface{}{},
			},
		},
		machineOwnerRefs: []metav1.OwnerReference{
			{
				Kind: machineSetKind,
				UID:  uuid1,
			},
		},
		expectedOwnerRef: nil,
	}, {
		description: "owned as UID values match and same Kind and Name not empty",
		machine: &unstructured.Unstructured{
			Object: map[string]interface{}{
				"kind":       machineKind,
				"apiVersion": "cluster.x-k8s.io/v1alpha3",
				"metadata": map[string]interface{}{
					"name":      "test",
					"namespace": "default",
				},
				"spec":   map[string]interface{}{},
				"status": map[string]interface{}{},
			},
		},
		machineOwnerRefs: []metav1.OwnerReference{
			{
				Kind: machineSetKind,
				Name: "foo",
				UID:  uuid2,
			},
		},
		expectedOwnerRef: &metav1.OwnerReference{
			Kind: machineSetKind,
			Name: "foo",
			UID:  uuid2,
		},
	}} {
		t.Run(tc.description, func(t *testing.T) {
			tc.machine.SetOwnerReferences(tc.machineOwnerRefs)

			ownerRef := getOwnerForKind(tc.machine, machineSetKind)
			if !reflect.DeepEqual(tc.expectedOwnerRef, ownerRef) {
				t.Errorf("expected %v, got %v", tc.expectedOwnerRef, ownerRef)
			}
		})
	}
}

func TestUtilMachineSetHasMachineDeploymentOwnerRef(t *testing.T) {
	for _, tc := range []struct {
		description         string
		machineSet          *unstructured.Unstructured
		machineSetOwnerRefs []metav1.OwnerReference
		owned               bool
	}{{
		description:         "machineset not owned as no owner references",
		machineSet:          &unstructured.Unstructured{},
		machineSetOwnerRefs: []metav1.OwnerReference{},
		owned:               false,
	}, {
		description: "machineset not owned as ownerref not a MachineDeployment",
		machineSet: &unstructured.Unstructured{
			Object: map[string]interface{}{
				"kind":       machineSetKind,
				"apiVersion": "cluster.x-k8s.io/v1alpha3",
				"metadata": map[string]interface{}{
					"name":      "test",
					"namespace": "default",
				},
				"spec":   map[string]interface{}{},
				"status": map[string]interface{}{},
			},
		},
		machineSetOwnerRefs: []metav1.OwnerReference{
			{
				Kind: "Other",
			},
		},
		owned: false,
	}, {
		description: "machineset owned as Kind matches and Name not empty",
		machineSet: &unstructured.Unstructured{
			Object: map[string]interface{}{
				"kind":       machineSetKind,
				"apiVersion": "cluster.x-k8s.io/v1alpha3",
				"metadata": map[string]interface{}{
					"name":      "test",
					"namespace": "default",
				},
				"spec":   map[string]interface{}{},
				"status": map[string]interface{}{},
			},
		},
		machineSetOwnerRefs: []metav1.OwnerReference{
			{
				Kind: machineDeploymentKind,
				Name: "foo",
			},
		},
		owned: true,
	}} {
		t.Run(tc.description, func(t *testing.T) {
			tc.machineSet.SetOwnerReferences(tc.machineSetOwnerRefs)
			owned := machineSetHasMachineDeploymentOwnerRef(tc.machineSet)
			if tc.owned != owned {
				t.Errorf("expected %t, got %t", tc.owned, owned)
			}
		})
	}
}

func TestUtilNormalizedProviderID(t *testing.T) {
	for _, tc := range []struct {
		description string
		providerID  string
		expectedID  normalizedProviderID
	}{{
		description: "nil string yields empty string",
		providerID:  "",
		expectedID:  "",
	}, {
		description: "empty string",
		providerID:  "",
		expectedID:  "",
	}, {
		description: "id without / characters",
		providerID:  "i-12345678",
		expectedID:  "i-12345678",
	}, {
		description: "id with / characters",
		providerID:  "aws:////i-12345678",
		expectedID:  "i-12345678",
	}} {
		t.Run(tc.description, func(t *testing.T) {
			actualID := normalizedProviderString(tc.providerID)
			if actualID != tc.expectedID {
				t.Errorf("expected %v, got %v", tc.expectedID, actualID)
			}
		})
	}
}

func TestScaleFromZeroEnabled(t *testing.T) {
	for _, tc := range []struct {
		description string
		enabled     bool
		annotations map[string]string
	}{{
		description: "nil annotations",
		enabled:     false,
	}, {
		description: "empty annotations",
		annotations: map[string]string{},
		enabled:     false,
	}, {
		description: "non-matching annotation",
		annotations: map[string]string{"foo": "bar"},
		enabled:     false,
	}, {
		description: "matching key, incomplete annotations",
		annotations: map[string]string{
			"foo":  "bar",
			cpuKey: "1",
		},
		enabled: false,
	}, {
		description: "matching key, complete annotations",
		annotations: map[string]string{
			"foo":     "bar",
			cpuKey:    "1",
			memoryKey: "2Mi",
		},
		enabled: true,
	}} {
		t.Run(tc.description, func(t *testing.T) {
			got := scaleFromZeroAnnotationsEnabled(tc.annotations)
			if tc.enabled != got {
				t.Errorf("expected %t, got %t", tc.enabled, got)
			}
		})
	}
}

func TestParseCPUCapacity(t *testing.T) {
	for _, tc := range []struct {
		description      string
		annotations      map[string]string
		expectedQuantity resource.Quantity
		expectedError    bool
	}{{
		description:      "nil annotations",
		expectedQuantity: zeroQuantity.DeepCopy(),
		expectedError:    false,
	}, {
		description:      "empty annotations",
		annotations:      map[string]string{},
		expectedQuantity: zeroQuantity.DeepCopy(),
		expectedError:    false,
	}, {
		description:      "bad quantity",
		annotations:      map[string]string{cpuKey: "not-a-quantity"},
		expectedQuantity: zeroQuantity.DeepCopy(),
		expectedError:    true,
	}, {
		description:      "valid quantity with units",
		annotations:      map[string]string{cpuKey: "123m"},
		expectedError:    false,
		expectedQuantity: resource.MustParse("123m"),
	}, {
		description:      "valid quantity without units",
		annotations:      map[string]string{cpuKey: "1"},
		expectedError:    false,
		expectedQuantity: resource.MustParse("1"),
	}, {
		description:      "valid fractional quantity without units",
		annotations:      map[string]string{cpuKey: "0.1"},
		expectedError:    false,
		expectedQuantity: resource.MustParse("0.1"),
	}} {
		t.Run(tc.description, func(t *testing.T) {
			got, err := parseCPUCapacity(tc.annotations)
			if tc.expectedError && err == nil {
				t.Fatal("expected an error")
			}
			if tc.expectedQuantity.Cmp(got) != 0 {
				t.Errorf("expected %v, got %v", tc.expectedQuantity.String(), got.String())
			}
		})
	}
}

func TestParseMemoryCapacity(t *testing.T) {
	for _, tc := range []struct {
		description      string
		annotations      map[string]string
		expectedQuantity resource.Quantity
		expectedError    bool
	}{{
		description:      "nil annotations",
		expectedQuantity: zeroQuantity.DeepCopy(),
		expectedError:    false,
	}, {
		description:      "empty annotations",
		annotations:      map[string]string{},
		expectedQuantity: zeroQuantity.DeepCopy(),
		expectedError:    false,
	}, {
		description:      "bad quantity",
		annotations:      map[string]string{memoryKey: "not-a-quantity"},
		expectedQuantity: zeroQuantity.DeepCopy(),
		expectedError:    true,
	}, {
		description:      "quantity as with no unit type",
		annotations:      map[string]string{memoryKey: "1024"},
		expectedQuantity: *resource.NewQuantity(1024, resource.DecimalSI),
		expectedError:    false,
	}, {
		description:      "quantity with unit type (Mi)",
		annotations:      map[string]string{memoryKey: "456Mi"},
		expectedError:    false,
		expectedQuantity: *resource.NewQuantity(456*units.MiB, resource.DecimalSI),
	}, {
		description:      "quantity with unit type (Gi)",
		annotations:      map[string]string{memoryKey: "8Gi"},
		expectedError:    false,
		expectedQuantity: *resource.NewQuantity(8*units.GiB, resource.DecimalSI),
	}} {
		t.Run(tc.description, func(t *testing.T) {
			got, err := parseMemoryCapacity(tc.annotations)
			if tc.expectedError && err == nil {
				t.Fatal("expected an error")
			}
			if tc.expectedQuantity.Cmp(got) != 0 {
				t.Errorf("expected %v, got %v", tc.expectedQuantity.String(), got.String())
			}
		})
	}
}

func TestParseGPUCapacity(t *testing.T) {
	for _, tc := range []struct {
		description      string
		annotations      map[string]string
		expectedQuantity resource.Quantity
		expectedError    bool
	}{{
		description:      "nil annotations",
		expectedQuantity: zeroQuantity.DeepCopy(),
		expectedError:    false,
	}, {
		description:      "empty annotations",
		annotations:      map[string]string{},
		expectedQuantity: zeroQuantity.DeepCopy(),
		expectedError:    false,
	}, {
		description:      "bad quantity",
		annotations:      map[string]string{gpuCountKey: "not-a-quantity"},
		expectedQuantity: zeroQuantity.DeepCopy(),
		expectedError:    true,
	}, {
		description:      "valid quantity",
		annotations:      map[string]string{gpuCountKey: "13"},
		expectedError:    false,
		expectedQuantity: resource.MustParse("13"),
	}, {
		description:      "valid quantity, bad unit type",
		annotations:      map[string]string{gpuCountKey: "13Mi"},
		expectedQuantity: zeroQuantity.DeepCopy(),
		expectedError:    true,
	}} {
		t.Run(tc.description, func(t *testing.T) {
			got, err := parseGPUCount(tc.annotations)
			if tc.expectedError && err == nil {
				t.Fatal("expected an error")
			}
			if tc.expectedQuantity.Cmp(got) != 0 {
				t.Errorf("expected %v, got %v", tc.expectedQuantity.String(), got.String())
			}
		})
	}
}

func TestParseMaxPodsCapacity(t *testing.T) {
	for _, tc := range []struct {
		description      string
		annotations      map[string]string
		expectedQuantity resource.Quantity
		expectedError    bool
	}{{
		description:      "nil annotations",
		expectedQuantity: zeroQuantity.DeepCopy(),
		expectedError:    false,
	}, {
		description:      "empty annotations",
		annotations:      map[string]string{},
		expectedQuantity: zeroQuantity.DeepCopy(),
		expectedError:    false,
	}, {
		description:      "bad quantity",
		annotations:      map[string]string{maxPodsKey: "not-a-quantity"},
		expectedQuantity: zeroQuantity.DeepCopy(),
		expectedError:    true,
	}, {
		description:      "valid quantity",
		annotations:      map[string]string{maxPodsKey: "13"},
		expectedError:    false,
		expectedQuantity: resource.MustParse("13"),
	}, {
		description:      "valid quantity, bad unit type",
		annotations:      map[string]string{maxPodsKey: "13Mi"},
		expectedQuantity: zeroQuantity.DeepCopy(),
		expectedError:    true,
	}} {
		t.Run(tc.description, func(t *testing.T) {
			got, err := parseMaxPodsCapacity(tc.annotations)
			if tc.expectedError && err == nil {
				t.Fatal("expected an error")
			}
			if tc.expectedQuantity.Cmp(got) != 0 {
				t.Errorf("expected %v, got %v", tc.expectedQuantity.String(), got.String())
			}
		})
	}
}

func Test_clusterNameFromResource(t *testing.T) {
	for _, tc := range []struct {
		name     string
		resource *unstructured.Unstructured
		want     string
	}{{
		name: "cluster name not set, v1alpha1 MachineSet",
		resource: &unstructured.Unstructured{
			Object: map[string]interface{}{
				"kind":       machineSetKind,
				"apiVersion": "cluster.k8s.io/v1alpha1",
				"metadata": map[string]interface{}{
					"name":      "foo",
					"namespace": "default",
				},
				"spec": map[string]interface{}{
					"replicas": int64(1),
				},
				"status": map[string]interface{}{},
			},
		},
		want: "",
	}, {
		name: "cluster name not set, v1alpha1 MachineDeployment",
		resource: &unstructured.Unstructured{
			Object: map[string]interface{}{
				"kind":       machineDeploymentKind,
				"apiVersion": "cluster.k8s.io/v1alpha1",
				"metadata": map[string]interface{}{
					"name":      "foo",
					"namespace": "default",
				},
				"spec": map[string]interface{}{
					"replicas": int64(1),
				},
				"status": map[string]interface{}{},
			},
		},
		want: "",
	}, {
		name: "cluster name not set, v1alpha2 MachineSet",
		resource: &unstructured.Unstructured{
			Object: map[string]interface{}{
				"kind":       machineSetKind,
				"apiVersion": "cluster.x-k8s.io/v1alpha2",
				"metadata": map[string]interface{}{
					"name":      "foo",
					"namespace": "default",
				},
				"spec": map[string]interface{}{
					"replicas": int64(1),
				},
				"status": map[string]interface{}{},
			},
		},
		want: "",
	}, {
		name: "cluster name not set, v1alpha2 MachineDeployment",
		resource: &unstructured.Unstructured{
			Object: map[string]interface{}{
				"kind":       machineDeploymentKind,
				"apiVersion": "cluster.x-k8s.io/v1alpha2",
				"metadata": map[string]interface{}{
					"name":      "foo",
					"namespace": "default",
				},
				"spec": map[string]interface{}{
					"replicas": int64(1),
				},
				"status": map[string]interface{}{},
			},
		},
		want: "",
	}, {
		name: "cluster name set in MachineSet labels, v1alpha2 MachineSet",
		resource: &unstructured.Unstructured{
			Object: map[string]interface{}{
				"kind":       machineSetKind,
				"apiVersion": "cluster.x-k8s.io/v1alpha2",
				"metadata": map[string]interface{}{
					"name":      "foo",
					"namespace": "default",
					"labels": map[string]interface{}{
						clusterNameLabel: "bar",
					},
				},
				"spec": map[string]interface{}{
					"replicas": int64(1),
				},
				"status": map[string]interface{}{},
			},
		},
		want: "bar",
	}, {
		name: "cluster name set in MachineDeployment, v1alpha2 MachineDeployment",
		resource: &unstructured.Unstructured{
			Object: map[string]interface{}{
				"kind":       machineDeploymentKind,
				"apiVersion": "cluster.x-k8s.io/v1alpha2",
				"metadata": map[string]interface{}{
					"name":      "foo",
					"namespace": "default",
					"labels": map[string]interface{}{
						clusterNameLabel: "bar",
					},
				},
				"spec": map[string]interface{}{
					"replicas": int64(1),
				},
				"status": map[string]interface{}{},
			},
		},
		want: "bar",
	}, {
		name: "cluster name set in spec, v1alpha3 MachineSet",
		resource: &unstructured.Unstructured{
			Object: map[string]interface{}{
				"kind":       machineSetKind,
				"apiVersion": "cluster.x-k8s.io/v1alpha3",
				"metadata": map[string]interface{}{
					"name":      "foo",
					"namespace": "default",
				},
				"spec": map[string]interface{}{
					"clusterName": "bar",
					"replicas":    int64(1),
				},
				"status": map[string]interface{}{},
			},
		},
		want: "bar",
	}, {
		name: "cluster name set in spec, v1alpha3 MachineDeployment",
		resource: &unstructured.Unstructured{
			Object: map[string]interface{}{
				"kind":       machineDeploymentKind,
				"apiVersion": "cluster.x-k8s.io/v1alpha3",
				"metadata": map[string]interface{}{
					"name":      "foo",
					"namespace": "default",
				},
				"spec": map[string]interface{}{
					"clusterName": "bar",
					"replicas":    int64(1),
				},
				"status": map[string]interface{}{},
			},
		},
		want: "bar",
	}} {
		t.Run(tc.name, func(t *testing.T) {
			if got := clusterNameFromResource(tc.resource); got != tc.want {
				t.Errorf("clusterNameFromResource() = %v, want %v", got, tc.want)
			}
		})
	}

}

func Test_getKeyHelpers(t *testing.T) {
	for _, tc := range []struct {
		name     string
		expected string
		testfunc func() string
	}{
		{
			name:     "default group, min size annotation key",
			expected: fmt.Sprintf("%s/cluster-api-autoscaler-node-group-min-size", defaultCAPIGroup),
			testfunc: getNodeGroupMinSizeAnnotationKey,
		},
		{
			name:     "default group, max size annotation key",
			expected: fmt.Sprintf("%s/cluster-api-autoscaler-node-group-max-size", defaultCAPIGroup),
			testfunc: getNodeGroupMaxSizeAnnotationKey,
		},
		{
			name:     "default group, machine delete annotation key",
			expected: fmt.Sprintf("%s/delete-machine", defaultCAPIGroup),
			testfunc: getMachineDeleteAnnotationKey,
		},
		{
			name:     "default group, machine annotation key",
			expected: fmt.Sprintf("%s/machine", defaultCAPIGroup),
			testfunc: getMachineAnnotationKey,
		},
		{
			name:     "default group, cluster name label",
			expected: fmt.Sprintf("%s/cluster-name", defaultCAPIGroup),
			testfunc: getClusterNameLabel,
		},
	} {
		t.Run(tc.name, func(t *testing.T) {
			observed := tc.testfunc()
			if observed != tc.expected {
				t.Errorf("%s, mismatch, expected=%s, observed=%s", tc.name, observed, tc.expected)
			}
		})
	}

	testgroup := "test.k8s.io"
<<<<<<< HEAD
	if err := os.Setenv(CAPIGroupEnvVar, testgroup); err != nil {
		t.Fatalf("unexpected error: %v", err)
	}
=======
	t.Setenv(CAPIGroupEnvVar, testgroup)
>>>>>>> e8d3e9b1

	for _, tc := range []struct {
		name     string
		expected string
		testfunc func() string
	}{
		{
			name:     "test group, min size annotation key",
			expected: fmt.Sprintf("%s/cluster-api-autoscaler-node-group-min-size", testgroup),
			testfunc: getNodeGroupMinSizeAnnotationKey,
		},
		{
			name:     "test group, max size annotation key",
			expected: fmt.Sprintf("%s/cluster-api-autoscaler-node-group-max-size", testgroup),
			testfunc: getNodeGroupMaxSizeAnnotationKey,
		},
		{
			name:     "test group, machine delete annotation key",
			expected: fmt.Sprintf("%s/delete-machine", testgroup),
			testfunc: getMachineDeleteAnnotationKey,
		},
		{
			name:     "test group, machine annotation key",
			expected: fmt.Sprintf("%s/machine", testgroup),
			testfunc: getMachineAnnotationKey,
		},
		{
			name:     "test group, cluster name label",
			expected: fmt.Sprintf("%s/cluster-name", testgroup),
			testfunc: getClusterNameLabel,
		},
	} {
		t.Run(tc.name, func(t *testing.T) {
			observed := tc.testfunc()
			if observed != tc.expected {
				t.Errorf("%s, mismatch, expected=%s, observed=%s", tc.name, observed, tc.expected)
			}
		})
	}
}<|MERGE_RESOLUTION|>--- conflicted
+++ resolved
@@ -18,10 +18,6 @@
 
 import (
 	"fmt"
-<<<<<<< HEAD
-	"os"
-=======
->>>>>>> e8d3e9b1
 	"reflect"
 	"strings"
 	"testing"
@@ -857,13 +853,7 @@
 	}
 
 	testgroup := "test.k8s.io"
-<<<<<<< HEAD
-	if err := os.Setenv(CAPIGroupEnvVar, testgroup); err != nil {
-		t.Fatalf("unexpected error: %v", err)
-	}
-=======
 	t.Setenv(CAPIGroupEnvVar, testgroup)
->>>>>>> e8d3e9b1
 
 	for _, tc := range []struct {
 		name     string
