--- conflicted
+++ resolved
@@ -17,8 +17,4 @@
 package version
 
 // ClusterAutoscalerVersion contains version of CA.
-<<<<<<< HEAD
-const ClusterAutoscalerVersion = "1.24.0"
-=======
-const ClusterAutoscalerVersion = "1.25.0"
->>>>>>> e8d3e9b1
+const ClusterAutoscalerVersion = "1.25.0"